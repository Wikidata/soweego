--- conflicted
+++ resolved
@@ -32,12 +32,8 @@
 extensions = [
     'sphinx.ext.autodoc',
     'sphinx.ext.intersphinx',
+    'sphinx.ext.viewcode',
     'sphinx_autodoc_typehints',
-<<<<<<< HEAD
-    'sphinx.ext.intersphinx',
-    'sphinx.ext.viewcode',
-=======
->>>>>>> cf824393
     'sphinx_click.ext'
 ]
 
