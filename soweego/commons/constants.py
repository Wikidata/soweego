#!/usr/bin/env python3
# -*- coding: utf-8 -*-

"""Constants"""

__author__ = 'Marco Fossati'
__email__ = 'fossati@spaziodati.eu'
__version__ = '1.0'
__license__ = 'GPL-3.0'
__copyright__ = 'Copyleft 2018, Hjfocs'

from typing import TypeVar

from soweego.importer import models
from soweego.wikidata import vocabulary

# Miscellanea
LAST_MODIFIED = 'last-modified'

PROD_DB = 'PROD_DB'
TEST_DB = 'TEST_DB'

DB_ENGINE = 'DB_ENGINE'
USER = 'USER'
PASSWORD = 'PASSWORD'
HOST = 'HOST'

IDENTIFIER = 'identifier'
LINKS = 'links'
DATASET = 'dataset'
METADATA = 'metadata'

# SPARQL queries
CLASS = 'class'
OCCUPATION = 'occupation'
SUPPORTED_QUERY_TYPES = (CLASS, OCCUPATION)
SUPPORTED_QUERY_SELECTORS = (IDENTIFIER, LINKS, DATASET, METADATA)

# Entity types and corresponding Wikidata query
HANDLED_ENTITIES = {
    'band': CLASS,
    'actor': OCCUPATION,
    'director': OCCUPATION,
    'musician': OCCUPATION,
    'producer': OCCUPATION,
    'writer': OCCUPATION,
    'release': CLASS,
    'movie': CLASS
}

# DB entity Python types for typed function signatures
DB_ENTITY = TypeVar('DB_ENTITY', models.base_entity.BaseEntity,
                    models.base_link_entity.BaseLinkEntity, models.base_nlp_entity.BaseNlpEntity)

# DB entities and their Wikidata class QID
TARGET_CATALOGS = {
    'discogs': {
        'musician': {
            'qid': vocabulary.MUSICIAN,
            'entity': models.discogs_entity.DiscogsMusicianEntity,
            'link_entity': models.discogs_entity.DiscogsMusicianLinkEntity,
            'nlp_entity': models.discogs_entity.DiscogsMusicianNlpEntity
        },
        'band': {
            'qid': vocabulary.BAND,
            'entity': models.discogs_entity.DiscogsGroupEntity,
            'link_entity': models.discogs_entity.DiscogsGroupLinkEntity,
            'nlp_entity': models.discogs_entity.DiscogsGroupNlpEntity
        },
        'release': {
            'qid': vocabulary.MUSICALWORK,
            'entity': models.discogs_entity.DiscogsMasterEntity,
            'link_entity': None,
            'nlp_entity': None
        }
    },
    'imdb': {
        'actor': {
            'qid': vocabulary.ACTOR,
            'entity': models.imdb_entity.ImdbActorEntity,
            'link_entity': None,
            'nlp_entity': None
        },
        'director': {
            'qid': vocabulary.FILM_DIRECTOR,
            'entity': models.imdb_entity.ImdbDirectorEntity,
            'link_entity': None,
            'nlp_entity': None
        },
        'musician': {
            'qid': vocabulary.MUSICIAN,
            'entity': models.imdb_entity.ImdbMusicianEntity,
            'link_entity': None,
            'nlp_entity': None
        },
        'producer': {
            'qid': vocabulary.FILM_PRODUCER,
            'entity': models.imdb_entity.ImdbProducerEntity,
            'link_entity': None,
            'nlp_entity': None
        },
        'writer': {
            'qid': vocabulary.SCREENWRITER,
            'entity': models.imdb_entity.ImdbWriterEntity,
            'link_entity': None,
            'nlp_entity': None
        },
        'movie': {
            'qid': vocabulary.AUDIOVISUAL_WORK,
            'entity': models.imdb_entity.ImdbMovieEntity,
            'link_entity': None,
            'nlp_entity': None
        }
    },
    'musicbrainz': {
        'musician': {
            'qid': vocabulary.MUSICIAN,
            'entity': models.musicbrainz_entity.MusicbrainzArtistEntity,
            'link_entity': models.musicbrainz_entity.MusicbrainzArtistLinkEntity,
            'nlp_entity': None
        },
        'band': {
            'qid': vocabulary.BAND,
            'entity': models.musicbrainz_entity.MusicbrainzBandEntity,
            'link_entity': models.musicbrainz_entity.MusicbrainzBandLinkEntity,
            'nlp_entity': None
        },
        'release': {
            'qid': vocabulary.MUSICALWORK,
            'entity': models.musicbrainz_entity.MusicbrainzReleaseGroupEntity,
            'link_entity': models.musicbrainz_entity.MusicbrainzReleaseGroupLinkEntity,
            'nlp_entity': None
        }
    }
}

# When building the wikidata dump for catalogs in this array
# also the QIDs of a person's occupations will be included
# as part of the dump
REQUIRE_OCCUPATIONS = {
    'imdb': ['actor', 'director', 'musician', 'producer', 'write']
}

REQUIRE_GENRE = [
    'release', 'movie'
]

# Wikidata field & target column names
INTERNAL_ID = 'internal_id'
CATALOG_ID = 'catalog_id'
QID = 'qid'
TID = 'tid'
ALIAS = 'alias'
BIRTH_NAME = vocabulary.LINKER_PIDS[vocabulary.BIRTH_NAME]
FAMILY_NAME = vocabulary.LINKER_PIDS[vocabulary.FAMILY_NAME]
GIVEN_NAME = vocabulary.LINKER_PIDS[vocabulary.GIVEN_NAME]
PSEUDONYM = vocabulary.LINKER_PIDS[vocabulary.PSEUDONYM]
DATE_OF_BIRTH = vocabulary.LINKER_PIDS[vocabulary.DATE_OF_BIRTH]
DATE_OF_DEATH = vocabulary.LINKER_PIDS[vocabulary.DATE_OF_DEATH]
# Consistent with BaseEntity
NAME = 'name'
NAME_TOKENS = 'name_tokens'
BIRTH_PRECISION = 'born_precision'
DEATH_PRECISION = 'died_precision'
GENRE = 'genres'
# Consistent with BaseLinkEntity
URL = 'url'
URL_TOKENS = 'url_tokens'
# Consistent with BaseNlpEntity
DESCRIPTION = 'description'
DESCRIPTION_TOKENS = 'description_tokens'
# Target-specific column names
REAL_NAME = 'real_name'
# Cluster of fields with names
NAME_FIELDS = (NAME, ALIAS, BIRTH_NAME, FAMILY_NAME,
               GIVEN_NAME, PSEUDONYM, REAL_NAME)

# File names
WD_TRAINING_SET = 'wikidata_%s_%s_training_set.jsonl.gz'
WD_CLASSIFICATION_SET = 'wikidata_%s_%s_classification_set.jsonl.gz'
SAMPLES = '%s_%s_%s_samples%02d.pkl.gz'
FEATURES = '%s_%s_%s_features%02d.pkl.gz'
LINKER_MODEL = '%s_%s_%s_model.pkl'
LINKER_NESTED_CV_BEST_MODEL = '%s_%s_%s_best_model_k%02d.pkl'
LINKER_RESULT = '%s_%s_%s_linker_result.csv.gz'
LINKER_EVALUATION_PREDICTIONS = '%s_%s_%s_linker_evaluation_predictions.csv.gz'
LINKER_PERFORMANCE = '%s_%s_%s_linker_performance.txt'
NEURAL_NETWORK_CHECKPOINT_MODEL = '%s_best_checkpoint_model.hdf5'
COMPLETE_FEATURE_VECTORS = '%s_%s_%s_complete_feature_vectors.pkl.gz'
COMPLETE_WIKIDATA_CHUNKS = '%s_%s_%s_complete_wikidata_chunks.pkl.gz'
COMPLETE_TARGET_CHUNKS = '%s_%s_%s_complete_target_chunks.pkl.gz'
COMPLETE_POSITIVE_SAMPLES_INDEX = '%s_%s_%s_complete_positive_samples_index.pkl.gz'
WIKIDATA_API_SESSION = 'wiki_api_session.pkl'
SHARED_FOLDER = '/app/shared/'

# Supervised classification
NAIVE_BAYES = 'naive_bayes'
LINEAR_SVM = 'linear_support_vector_machines'
SVM = 'support_vector_machines'
SINGLE_LAYER_PERCEPTRON = 'single_layer_perceptron'
MULTILAYER_CLASSIFIER = 'multi_layer_perceptron'

CLASSIFIERS = {
    'naive_bayes': NAIVE_BAYES,
    'support_vector_machines': SVM,
    'linear_support_vector_machines': LINEAR_SVM,
    'single_layer_perceptron': SINGLE_LAYER_PERCEPTRON,
    'multi_layer_perceptron': MULTILAYER_CLASSIFIER,
    'nb': NAIVE_BAYES,  # Shorthand
    'svm': SVM,  # Shorthand
    'lsvm': LINEAR_SVM,  # Shorthand
    'slp': SINGLE_LAYER_PERCEPTRON , # Shorthand
    'mlp': MULTILAYER_CLASSIFIER  # Shorthand
}

<<<<<<< HEAD
=======
PERFORMANCE_METRICS = ['precision', 'recall', 'f1']

PARAMETER_GRIDS = {
    NAIVE_BAYES: {
        'alpha': [0.0001, 0.001, 0.01, 0.1, 1],
        'binarize': [0.1, 0.2, 0.3, 0.4, 0.5, 0.6, 0.7, 0.8, 0.9]
    },
    LINEAR_SVM: {
        # liblinear fails to converge when values are 10 and 100 in some datasets
        'C': [0.01, 0.1, 1.0, 10, 100]
    },
    SVM: {
        # The execution takes too long when C=100 and kernel=linear
        'C': [0.01, 0.1, 1.0, 10],
        'kernel': ['linear', 'poly', 'rbf', 'sigmoid']
    },
    SINGLE_LAYER_PERCEPTRON: {
        'epochs': [100, 1000, 2000, 3000],
        'batch_size': [256, 512, 1024, 2048]
    }
}

>>>>>>> 16db266f
CLASSIFICATION_RETURN_SERIES = ('classification.return_type', 'series')
CONFIDENCE_THRESHOLD = 0.5
FEATURE_MISSING_VALUE = 0.0

# Neural networks-specific
ACTIVATION = 'sigmoid'
OPTIMIZER = 'adam'
LOSS = 'binary_crossentropy'
METRICS = ['accuracy']
BATCH_SIZE = 1024
EPOCHS = 1000
VALIDATION_SPLIT = 0.33

# precisions for the `pandas.Period` class.
# Listed from least to most precise, as defined here:
# http://pandas.pydata.org/pandas-docs/stable/user_guide/timeseries.html#dateoffset-objects
PD_PERIOD_PRECISIONS = [
    'A-DEC',  # we know only the year
    'M',  # we know up to the month
    'D',  # up to the day
    'H',  # up to the hour
    'T',  # up to the minute
    'S',  # up to the second
    'U',  # up to the microsecond
    'N',  # up to the nanosecond
]<|MERGE_RESOLUTION|>--- conflicted
+++ resolved
@@ -213,8 +213,6 @@
     'mlp': MULTILAYER_CLASSIFIER  # Shorthand
 }
 
-<<<<<<< HEAD
-=======
 PERFORMANCE_METRICS = ['precision', 'recall', 'f1']
 
 PARAMETER_GRIDS = {
@@ -237,7 +235,6 @@
     }
 }
 
->>>>>>> 16db266f
 CLASSIFICATION_RETURN_SERIES = ('classification.return_type', 'series')
 CONFIDENCE_THRESHOLD = 0.5
 FEATURE_MISSING_VALUE = 0.0
