--- conflicted
+++ resolved
@@ -16,40 +16,6 @@
                               models, musicbrainz_dump_extractor)
 from soweego.wikidata import vocabulary
 
-<<<<<<< HEAD
-# Miscellanea
-LAST_MODIFIED = 'last-modified'
-
-PROD_DB = 'PROD_DB'
-TEST_DB = 'TEST_DB'
-
-DB_ENGINE = 'DB_ENGINE'
-USER = 'USER'
-PASSWORD = 'PASSWORD'
-HOST = 'HOST'
-
-IDENTIFIER = 'identifier'
-LINKS = 'links'
-DATASET = 'dataset'
-METADATA = 'metadata'
-
-# SPARQL queries
-CLASS = 'class'
-OCCUPATION = 'occupation'
-SUPPORTED_QUERY_TYPES = (CLASS, OCCUPATION)
-SUPPORTED_QUERY_SELECTORS = (IDENTIFIER, LINKS, DATASET, METADATA)
-
-# Entity types and corresponding Wikidata query
-HANDLED_ENTITIES = {
-    'band': CLASS,
-    'actor': OCCUPATION,
-    'director': OCCUPATION,
-    'musician': OCCUPATION,
-    'producer': OCCUPATION,
-    'writer': OCCUPATION,
-    'release': CLASS,
-    'movie': CLASS
-=======
 # Wikidata items & properties regexes
 QID_REGEX = r'Q\d+'
 PID_REGEX = r'P\d+'
@@ -68,7 +34,6 @@
     keys.WRITER: keys.OCCUPATION,
     keys.MUSICAL_WORK: keys.CLASS,
     keys.AUDIOVISUAL_WORK: keys.CLASS
->>>>>>> d7e27029
 }
 
 # Target catalogs imported into the internal DB
@@ -84,7 +49,6 @@
 }
 
 # DB entities and their Wikidata class QID
-# TODO merge discogs & musicbrainz 'release' entities with issue-80 branch
 TARGET_CATALOGS = {
     keys.DISCOGS: {
         keys.MUSICIAN: {
@@ -92,30 +56,21 @@
             keys.MAIN_ENTITY: models.discogs_entity.DiscogsMusicianEntity,
             keys.LINK_ENTITY: models.discogs_entity.DiscogsMusicianLinkEntity,
             keys.NLP_ENTITY: models.discogs_entity.DiscogsMusicianNlpEntity,
-            # TODO implement
-            keys.RELATIONSHIP_ENTITY: None
-        },
-<<<<<<< HEAD
-        'band': {
-            'qid': vocabulary.BAND,
-            'entity': models.discogs_entity.DiscogsGroupEntity,
-            'link_entity': models.discogs_entity.DiscogsGroupLinkEntity,
-            'nlp_entity': models.discogs_entity.DiscogsGroupNlpEntity
-        },
-        'release': {
-            'qid': vocabulary.MUSICALWORK,
-            'entity': models.discogs_entity.DiscogsMasterEntity,
-            'link_entity': None,
-            'nlp_entity': None
-=======
+            keys.RELATIONSHIP_ENTITY: models.discogs_entity.DiscogsMasterArtistRelationship
+        },
         keys.BAND: {
             keys.CLASS_QID: vocabulary.BAND_QID,
             keys.MAIN_ENTITY: models.discogs_entity.DiscogsGroupEntity,
             keys.LINK_ENTITY: models.discogs_entity.DiscogsGroupLinkEntity,
             keys.NLP_ENTITY: models.discogs_entity.DiscogsGroupNlpEntity,
-            # TODO implement
-            keys.RELATIONSHIP_ENTITY: None
->>>>>>> d7e27029
+            keys.RELATIONSHIP_ENTITY: models.discogs_entity.DiscogsMasterArtistRelationship
+        },
+        keys.MUSICAL_WORK: {
+            keys.CLASS_QID: vocabulary.MUSICAL_WORK_QID,
+            keys.MAIN_ENTITY: models.discogs_entity.DiscogsMasterEntity,
+            keys.LINK_ENTITY: None,
+            keys.NLP_ENTITY: None,
+            keys.RELATIONSHIP_ENTITY: models.musicbrainz_entity.MusicBrainzReleaseGroupArtistRelationship
         }
     },
     keys.IMDB: {
@@ -151,19 +106,6 @@
             keys.RELATIONSHIP_ENTITY: models.imdb_entity.ImdbMoviePersonRelationship,
             keys.WORK_TYPE: keys.AUDIOVISUAL_WORK
         },
-<<<<<<< HEAD
-        'writer': {
-            'qid': vocabulary.SCREENWRITER,
-            'entity': models.imdb_entity.ImdbWriterEntity,
-            'link_entity': None,
-            'nlp_entity': None
-        },
-        'movie': {
-            'qid': vocabulary.AUDIOVISUAL_WORK,
-            'entity': models.imdb_entity.ImdbMovieEntity,
-            'link_entity': None,
-            'nlp_entity': None
-=======
         keys.WRITER: {
             keys.CLASS_QID: vocabulary.SCREENWRITER_QID,
             keys.MAIN_ENTITY: models.imdb_entity.ImdbWriterEntity,
@@ -179,7 +121,6 @@
             keys.NLP_ENTITY: None,
             keys.RELATIONSHIP_ENTITY: models.imdb_entity.ImdbMoviePersonRelationship,
             keys.WORK_TYPE: None
->>>>>>> d7e27029
         }
     },
     keys.MUSICBRAINZ: {
@@ -188,30 +129,21 @@
             keys.MAIN_ENTITY: models.musicbrainz_entity.MusicbrainzArtistEntity,
             keys.LINK_ENTITY: models.musicbrainz_entity.MusicbrainzArtistLinkEntity,
             keys.NLP_ENTITY: None,
-            # TODO implement
-            keys.RELATIONSHIP_ENTITY: None
-        },
-<<<<<<< HEAD
-        'band': {
-            'qid': vocabulary.BAND,
-            'entity': models.musicbrainz_entity.MusicbrainzBandEntity,
-            'link_entity': models.musicbrainz_entity.MusicbrainzBandLinkEntity,
-            'nlp_entity': None
-        },
-        'release': {
-            'qid': vocabulary.MUSICALWORK,
-            'entity': models.musicbrainz_entity.MusicbrainzReleaseGroupEntity,
-            'link_entity': models.musicbrainz_entity.MusicbrainzReleaseGroupLinkEntity,
-            'nlp_entity': None
-=======
+            keys.RELATIONSHIP_ENTITY: models.musicbrainz_entity.MusicBrainzReleaseGroupArtistRelationship
+        },
         keys.BAND: {
             keys.CLASS_QID: vocabulary.BAND_QID,
             keys.MAIN_ENTITY: models.musicbrainz_entity.MusicbrainzBandEntity,
             keys.LINK_ENTITY: models.musicbrainz_entity.MusicbrainzBandLinkEntity,
             keys.NLP_ENTITY: None,
-            # TODO implement
-            keys.RELATIONSHIP_ENTITY: None
->>>>>>> d7e27029
+            keys.RELATIONSHIP_ENTITY: models.musicbrainz_entity.MusicBrainzReleaseGroupArtistRelationship
+        },
+        keys.MUSICAL_WORK: {
+            keys.CLASS_QID: vocabulary.MUSICAL_WORK_QID,
+            keys.MAIN_ENTITY: models.musicbrainz_entity.MusicbrainzReleaseGroupEntity,
+            keys.LINK_ENTITY: models.musicbrainz_entity.MusicbrainzReleaseGroupLinkEntity,
+            keys.NLP_ENTITY: None,
+            keys.RELATIONSHIP_ENTITY: models.musicbrainz_entity.MusicBrainzReleaseGroupArtistRelationship
         }
     }
 }
@@ -219,47 +151,14 @@
 # When building the wikidata dump for catalogs in this array
 # also the QIDs of a person's occupations will be included
 # as part of the dump
-<<<<<<< HEAD
 REQUIRE_OCCUPATIONS = {
-    'imdb': ['actor', 'director', 'musician', 'producer', 'writer']
-}
-
+    keys.IMDB: [keys.ACTOR, keys.DIRECTOR,
+                keys.MUSICIAN, keys.PRODUCER, keys.WRITER]
+}
 REQUIRE_GENRE = [
-    'release', 'movie'
+    keys.MUSICAL_WORK, keys.AUDIOVISUAL_WORK
 ]
 
-# Wikidata field & target column names
-INTERNAL_ID = 'internal_id'
-CATALOG_ID = 'catalog_id'
-QID = 'qid'
-TID = 'tid'
-ALIAS = 'alias'
-BIRTH_NAME = vocabulary.LINKER_PIDS[vocabulary.BIRTH_NAME]
-FAMILY_NAME = vocabulary.LINKER_PIDS[vocabulary.FAMILY_NAME]
-GIVEN_NAME = vocabulary.LINKER_PIDS[vocabulary.GIVEN_NAME]
-PSEUDONYM = vocabulary.LINKER_PIDS[vocabulary.PSEUDONYM]
-DATE_OF_BIRTH = vocabulary.LINKER_PIDS[vocabulary.DATE_OF_BIRTH]
-DATE_OF_DEATH = vocabulary.LINKER_PIDS[vocabulary.DATE_OF_DEATH]
-# Consistent with BaseEntity
-NAME = 'name'
-NAME_TOKENS = 'name_tokens'
-BIRTH_PRECISION = 'born_precision'
-DEATH_PRECISION = 'died_precision'
-GENRE = 'genres'
-# Consistent with BaseLinkEntity
-URL = 'url'
-URL_TOKENS = 'url_tokens'
-# Consistent with BaseNlpEntity
-DESCRIPTION = 'description'
-DESCRIPTION_TOKENS = 'description_tokens'
-# Target-specific column names
-REAL_NAME = 'real_name'
-=======
-REQUIRE_OCCUPATIONS = [
-    keys.IMDB
-]
-
->>>>>>> d7e27029
 # Cluster of fields with names
 NAME_FIELDS = (keys.NAME, keys.ALIAS, keys.BIRTH_NAME,
                keys.FAMILY_NAME, keys.GIVEN_NAME, keys.PSEUDONYM, keys.REAL_NAME)
