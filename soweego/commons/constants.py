#!/usr/bin/env python3
# -*- coding: utf-8 -*-

"""Constants"""

__author__ = 'Marco Fossati'
__email__ = 'fossati@spaziodati.eu'
__version__ = '1.0'
__license__ = 'GPL-3.0'
__copyright__ = 'Copyleft 2018, Hjfocs'

from typing import TypeVar

from recordlinkage import NaiveBayesClassifier, SVMClassifier

from soweego.importer import models
<<<<<<< HEAD
=======
from soweego.importer.models import (base_entity, base_link_entity,
                                     base_nlp_entity, discogs_entity,
                                     musicbrainz_entity, imdb_entity)
>>>>>>> 873fab0a
from soweego.wikidata import vocabulary

# Miscellanea
LAST_MODIFIED = 'last-modified'

PROD_DB = 'PROD_DB'
TEST_DB = 'TEST_DB'

DB_ENGINE = 'DB_ENGINE'
USER = 'USER'
PASSWORD = 'PASSWORD'
HOST = 'HOST'

IDENTIFIER = 'identifier'
LINKS = 'links'
DATASET = 'dataset'
METADATA = 'metadata'

# SPARQL queries
CLASS = 'class'
OCCUPATION = 'occupation'
SUPPORTED_QUERY_TYPES = (CLASS, OCCUPATION)
SUPPORTED_QUERY_SELECTORS = (IDENTIFIER, LINKS, DATASET, METADATA)

# Entity types and corresponding Wikidata query
HANDLED_ENTITIES = {
    'band': CLASS,
    'actor': OCCUPATION,
    'director': OCCUPATION,
    'musician': OCCUPATION,
    'producer': OCCUPATION,
    'writer': OCCUPATION
}

# DB entity Python types for typed function signatures
DB_ENTITY = TypeVar('DB_ENTITY', models.base_entity.BaseEntity,
                    models.base_link_entity.BaseLinkEntity, models.base_nlp_entity.BaseNlpEntity)

# DB entities and their Wikidata class QID
TARGET_CATALOGS = {
    'discogs': {
        'musician': {
            'qid': vocabulary.MUSICIAN,
            'entity': models.discogs_entity.DiscogsMusicianEntity,
            'link_entity': models.discogs_entity.DiscogsMusicianLinkEntity,
            'nlp_entity': models.discogs_entity.DiscogsMusicianNlpEntity
        },
        'band': {
            'qid': vocabulary.BAND,
            'entity': models.discogs_entity.DiscogsGroupEntity,
            'link_entity': models.discogs_entity.DiscogsGroupLinkEntity,
            'nlp_entity': models.discogs_entity.DiscogsGroupNlpEntity
        }
    },
    'imdb': {
        'actor': {
            'qid': vocabulary.ACTOR,
            'entity': imdb_entity.ImdbActorEntity,
            'link_entity': None,
            'nlp_entity': None
        },
        'director': {
            'qid': vocabulary.FILM_DIRECTOR,
            'entity': imdb_entity.ImdbDirectorEntity,
            'link_entity': None,
            'nlp_entity': None
        },
        'musician': {
            'qid': vocabulary.MUSICIAN,
            'entity': imdb_entity.ImdbMusicianEntity,
            'link_entity': None,
            'nlp_entity': None
        },
        'producer': {
            'qid': vocabulary.FILM_PRODUCER,
            'entity': imdb_entity.ImdbProducerEntity,
            'link_entity': None,
            'nlp_entity': None
        },
        'writer': {
            'qid': vocabulary.SCREENWRITER,
            'entity': imdb_entity.ImdbWriterEntity,
            'link_entity': None,
            'nlp_entity': None
        }
    },
    'musicbrainz': {
        'musician': {
            'qid': vocabulary.MUSICIAN,
            'entity': models.musicbrainz_entity.MusicbrainzArtistEntity,
            'link_entity': models.musicbrainz_entity.MusicbrainzArtistLinkEntity,
            'nlp_entity': None
        },
        'band': {
            'qid': vocabulary.BAND,
            'entity': models.musicbrainz_entity.MusicbrainzBandEntity,
            'link_entity': models.musicbrainz_entity.MusicbrainzBandLinkEntity,
            'nlp_entity': None
        }
    }
}

# Wikidata field & target column names
INTERNAL_ID = 'internal_id'
CATALOG_ID = 'catalog_id'
QID = 'qid'
TID = 'tid'
ALIAS = 'alias'
PSEUDONYM = 'pseudonym'
DATE_OF_BIRTH = vocabulary.LINKER_PIDS[vocabulary.DATE_OF_BIRTH]
DATE_OF_DEATH = vocabulary.LINKER_PIDS[vocabulary.DATE_OF_DEATH]
# Consistent with BaseEntity
NAME = 'name'
NAME_TOKENS = 'name_tokens'
BIRTH_PRECISION = 'born_precision'
DEATH_PRECISION = 'died_precision'
# Consistent with BaseLinkEntity
URL = 'url'
URL_TOKENS = 'url_tokens'
# Consistent with BaseNlpEntity
DESCRIPTION = 'description'
DESCRIPTION_TOKENS = 'description_tokens'

# File names
WD_TRAINING_SET = 'wikidata_%s_%s_training_set.jsonl.gz'
WD_CLASSIFICATION_SET = 'wikidata_%s_%s_classification_set.jsonl.gz'
WD_TRAINING_DATAFRAME = 'wikidata_%s_training_dataframe.pkl.gz'
WD_CLASSIFICATION_DATAFRAME = 'wikidata_%s_classification_dataframe.pkl.gz'
TARGET_TRAINING_SET = '%s_%s_training_set.jsonl.gz'
TARGET_CLASSIFICATION_SET = '%s_%s_classification_set.jsonl.gz'
TARGET_TRAINING_DATAFRAME = '%s_training_dataframe.pkl.gz'
TARGET_CLASSIFICATION_DATAFRAME = '%s_classification_dataframe.pkl.gz'
TRAINING_SAMPLES = '%s_training_samples%02d.pkl.gz'
CLASSIFICATION_SAMPLES = '%s_classification_samples%02d.pkl.gz'
LINKER_MODEL = '%s_%s_model.pkl'
LINKER_RESULT = '%s_linker_result.csv.gz'
LINKER_EVALUATION_PREDICTIONS = '%s_%s_linker_evaluation_predictions.csv.gz'
LINKER_PERFORMANCE = '%s_%s_linker_performance.txt'

# Supervised classification
CLASSIFIERS = {
    'naive_bayes': NaiveBayesClassifier,
    'support_vector_machines': SVMClassifier,
    'nb': NaiveBayesClassifier,  # Shorthand
    'svm': SVMClassifier  # Shorthand
}
CLASSIFICATION_RETURN_SERIES = ('classification.return_type', 'series')
CONFIDENCE_THRESHOLD = 0.5<|MERGE_RESOLUTION|>--- conflicted
+++ resolved
@@ -14,12 +14,6 @@
 from recordlinkage import NaiveBayesClassifier, SVMClassifier
 
 from soweego.importer import models
-<<<<<<< HEAD
-=======
-from soweego.importer.models import (base_entity, base_link_entity,
-                                     base_nlp_entity, discogs_entity,
-                                     musicbrainz_entity, imdb_entity)
->>>>>>> 873fab0a
 from soweego.wikidata import vocabulary
 
 # Miscellanea
@@ -77,31 +71,31 @@
     'imdb': {
         'actor': {
             'qid': vocabulary.ACTOR,
-            'entity': imdb_entity.ImdbActorEntity,
+            'entity': models.imdb_entity.ImdbActorEntity,
             'link_entity': None,
             'nlp_entity': None
         },
         'director': {
             'qid': vocabulary.FILM_DIRECTOR,
-            'entity': imdb_entity.ImdbDirectorEntity,
+            'entity': models.imdb_entity.ImdbDirectorEntity,
             'link_entity': None,
             'nlp_entity': None
         },
         'musician': {
             'qid': vocabulary.MUSICIAN,
-            'entity': imdb_entity.ImdbMusicianEntity,
+            'entity': models.imdb_entity.ImdbMusicianEntity,
             'link_entity': None,
             'nlp_entity': None
         },
         'producer': {
             'qid': vocabulary.FILM_PRODUCER,
-            'entity': imdb_entity.ImdbProducerEntity,
+            'entity': models.imdb_entity.ImdbProducerEntity,
             'link_entity': None,
             'nlp_entity': None
         },
         'writer': {
             'qid': vocabulary.SCREENWRITER,
-            'entity': imdb_entity.ImdbWriterEntity,
+            'entity': models.imdb_entity.ImdbWriterEntity,
             'link_entity': None,
             'nlp_entity': None
         }
