#!/usr/bin/env python3
# -*- coding: utf-8 -*-

"""Gather relevant Wikidata and target catalog data for matching and
validation purposes. """

__author__ = 'Marco Fossati'
__email__ = 'fossati@spaziodati.eu'
__version__ = '1.0'
__license__ = 'GPL-3.0'
__copyright__ = 'Copyleft 2018, Hjfocs'

import datetime
import json
import logging
import re
from collections import defaultdict
from typing import Iterable, Tuple

import regex
<<<<<<< HEAD
from pandas import DataFrame, read_sql
=======
>>>>>>> bf07b4ad
from sqlalchemy import or_

from soweego.commons import constants, keys, target_database, url_utils
from soweego.commons.db_manager import DBManager
from soweego.commons.target_database import get_catalog_pid
from soweego.importer import models
from soweego.wikidata import api_requests, sparql_queries, vocabulary

LOGGER = logging.getLogger(__name__)


def gather_target_biodata(entity: str, catalog: str) -> Iterable[
    Tuple[str, str, str]]:
    """
    Retrieves all the instances of the given entity and returns them as an
    iterable of wikidata statements

    :param entity: The entity type to scan
    :param catalog: The catalog to which the entity belongs
    :return: Iterable of wikidata statements of all the instances
    """
    LOGGER.info(
        'Gathering %s birth/death dates/places and gender metadata ...', catalog
    )
    db_entity = target_database.get_main_entity(catalog, entity)
    # Base biodata
    query_fields = _build_biodata_query_fields(db_entity, entity, catalog)

    session = DBManager.connect_to_db()
    query = session.query(*query_fields).filter(
        or_(db_entity.born.isnot(None), db_entity.died.isnot(None))
    )
    result = None
    try:
        raw_result = _run_query(query, catalog, entity)
        if raw_result is None:
            return None
        result = _parse_target_biodata_query_result(raw_result)
        session.commit()
    except:
        session.rollback()
        raise
    finally:
        session.close()
    return result


def tokens_fulltext_search(
        target_entity: constants.DB_ENTITY,
        boolean_mode: bool,
        tokens: Iterable[str],
        where_clause=None,
        limit: int = 10,
) -> Iterable[constants.DB_ENTITY]:
    """
    Performs a full text search on entity tokens field, if available.

    :param target_entity: One among BaseEntity, BaseLinkEntity, BaseNlpEntity
    :param boolean_mode: `Fulltext query docs
    <https://mariadb.com/kb/en/library/full-text-index-overview/#types-of
    -full-text-search>`_
    :param tokens: Iterable of strings to search
    :param where_clause: Valid sqlalchemy where clause
    :param limit: Maximum number of results
    """
    if issubclass(target_entity, models.base_entity.BaseEntity):
        column = target_entity.name_tokens
    elif issubclass(target_entity, models.base_link_entity.BaseLinkEntity):
        column = target_entity.url_tokens
    elif issubclass(target_entity, models.base_nlp_entity.BaseNlpEntity):
        column = target_entity.description_tokens
    else:
        LOGGER.critical('Bad target entity class: %s', target_entity)
        raise ValueError('Bad target entity class: %s' % target_entity)

    tokens = filter(None, tokens)
    terms = (
        ' '.join(map('+{0}'.format, tokens))
        if boolean_mode
        else ' '.join(tokens)
    )
    ft_search = column.match(terms)

    session = DBManager.connect_to_db()
    try:
        if where_clause is None:
            query = session.query(target_entity).filter(ft_search).limit(limit)
        else:
            query = (
                session.query(target_entity)
                    .filter(ft_search)
                    .filter(where_clause)
                    .limit(limit)
            )

        count = query.count()
        if count == 0:
            LOGGER.debug(
                "No result from full-text index query to %s. Terms: '%s'",
                target_entity.__name__,
                terms,
            )
            session.commit()
        else:
            for row in query:
                yield row
            session.commit()
    except:
        session.rollback()
        raise
    finally:
        session.close()


def name_fulltext_search(
        target_entity: constants.DB_ENTITY, query: str
) -> Iterable[constants.DB_ENTITY]:
    """
    Performs a fulltext query against target_entity name field

    :param target_entity: One among BaseEntity, BaseLinkEntity, BaseNlpEntity
    :param query: Text to search in name column
    """
    ft_search = target_entity.name.match(query)

    session = DBManager.connect_to_db()
    try:
        for r in session.query(target_entity).filter(ft_search).all():
            yield r
        session.commit()
    except:
        session.rollback()
        raise
    finally:
        session.close()


def perfect_name_search(
        target_entity: constants.DB_ENTITY, to_search: str
) -> Iterable[constants.DB_ENTITY]:
    """
    Strictly searches the given string in the name column of the given entity

    :param target_entity: One among BaseEntity, BaseLinkEntity, BaseNlpEntity
    :param to_search: String to find in the column
    """
    session = DBManager.connect_to_db()
    try:
        for r in (
                session.query(target_entity)
                        .filter(target_entity.name == to_search)
                        .all()
        ):
            yield r

    except:
        session.rollback()
        raise
    finally:
        session.close()


def perfect_name_search_bucket(
        target_entity: constants.DB_ENTITY, to_search: set
) -> Iterable[constants.DB_ENTITY]:
    """
    Strictly searches a given set of strings in the entity's name column

    :param target_entity: One among BaseEntity, BaseLinkEntity, BaseNlpEntity
    :param to_search: Set of strings to search
    """
    session = DBManager.connect_to_db()
    try:
        for r in (
                session.query(target_entity)
                        .filter(target_entity.name.in_(to_search))
                        .all()
        ):
            yield r

    except:
        session.rollback()
        raise
    finally:
        session.close()


<<<<<<< HEAD
def gather_target_dataset(catalog: str, entity_type: str,
                          identifiers: set) -> DataFrame:
    """
    Dumps the whole data of the given entity into a Dataframe

    :param entity_type: Entity type to dump
    :param catalog: Catalog to which the entity type belongs
    :param identifiers: catalog_ids of the records to dump
    :return:
    """

    base, link, nlp = (
        target_database.get_main_entity(catalog, entity_type),
        target_database.get_link_entity(catalog, entity_type),
        target_database.get_nlp_entity(catalog, entity_type),
    )

    LOGGER.info('Gathering %s %s for the linker ...', catalog, entity_type)

    db_engine = DBManager().get_engine().execution_options(stream_results=True)

    # keep only non-None references
    tables = [tb for tb in (base, link, nlp) if tb]

    # create the query
    query = Query(tables)

    # remove base table so that we don't "outerjoin" it with
    # itself
    tables.remove(base)

    # make the join statements to join different tables
    for tb in tables:
        query = query.outerjoin(tb, base.catalog_id == tb.catalog_id)

    # finally, add the filter condition to the query
    query = query.filter(base.catalog_id.in_(identifiers)).enable_eagerloads(
        False
    )

    statement = query.statement
    LOGGER.debug('SQL query to be fired: %s', statement)

    return read_sql(statement, db_engine, chunksize=1000)


=======
>>>>>>> bf07b4ad
def _build_dataset_relevant_fields(base, link, nlp):
    fields = set()
    for entity in base, link, nlp:

        # if either of (base, link, nlp) is None
        if not entity:
            continue

        for column in entity.__mapper__.column_attrs:
            field = column.key
            if field in ('internal_id', 'catalog_id'):
                continue
            fields.add(field)
    return fields


def _dump_target_dataset_query_result(
        result, relevant_fields, fileout, chunk_size=1000
):
    chunk = []

    for res in result:

        # if it is only `base` then we convert is to a list
        # so that we can reuse the same algorithm
        if not isinstance(res, tuple):
            res = [res]

        # the first item of the list is always `base`
        base = res[0]
        parsed = {keys.TID: base.catalog_id}

        for field in relevant_fields:

            # for every `table` in the results
            for tb in res:

                # we try to get the appropriate field for that table
                try:
                    f_value = getattr(tb, field)

                    # if the value is a date/datetime then we need
                    # to convert it to string, so that it is JSON
                    # serializable
                    if isinstance(f_value, (datetime.date, datetime.datetime)):
                        parsed[field] = f_value.isoformat()

                    else:
                        parsed[field] = f_value

                except AttributeError:
                    pass

        fileout.write(json.dumps(parsed, ensure_ascii=False) + '\n')
        fileout.flush()

        if len(chunk) <= chunk_size:
            chunk.append(parsed)
        else:
            yield chunk
            chunk = []


def _run_query(query, catalog, entity_type, page=1000):
    count = query.count()
    if count == 0:
        LOGGER.warning(
            "No data available for %s %s. Stopping here", catalog, entity_type
        )
        return None
    LOGGER.info(
        'Got %d internal IDs with data from %s %s', count, catalog, entity_type
    )
    return query.yield_per(page).enable_eagerloads(False)


def _build_biodata_query_fields(entity, entity_type, catalog):
    # Base biographical data
    query_fields = [
        entity.catalog_id,
        entity.born,
        entity.born_precision,
        entity.died,
        entity.died_precision,
    ]
    # Check additional data
    if hasattr(entity, 'gender'):
        query_fields.append(entity.gender)
    else:
        LOGGER.info('%s %s has no gender information', catalog, entity_type)
    if hasattr(entity, 'birth_place'):
        query_fields.append(entity.birth_place)
    else:
        LOGGER.info(
            '%s %s has no birth place information', catalog, entity_type
        )
    if hasattr(entity, 'death_place'):
        query_fields.append(entity.death_place)
    else:
        LOGGER.info(
            '%s %s has no death place information', catalog, entity_type
        )
    return query_fields


def _parse_target_biodata_query_result(result_set):
    for result in result_set:
        identifier = result.catalog_id
        born = result.born
        if born:
            # Default date precision when not available: 9 (year)
            born_precision = getattr(result, 'born_precision', 9)
            yield identifier, vocabulary.DATE_OF_BIRTH, f'{born}/{born_precision}'
        else:
            LOGGER.debug('%s: no birth date available', identifier)
        died = result.died
        if died:
            died_precision = getattr(result, 'died_precision', 9)
            yield identifier, vocabulary.DATE_OF_DEATH, f'{died}/{died_precision}'
        else:
            LOGGER.debug('%s: no death date available', identifier)
        if hasattr(result, 'gender') and result.gender is not None:
            yield identifier, vocabulary.SEX_OR_GENDER, result.gender
        else:
            LOGGER.debug('%s: no gender available', identifier)
        if hasattr(result, 'birth_place'):
            yield identifier, vocabulary.PLACE_OF_BIRTH, result.birth_place
        else:
            LOGGER.debug('%s: no birth place available', identifier)
        if hasattr(result, 'death_place'):
            yield identifier, vocabulary.PLACE_OF_DEATH, result.death_place
        else:
            LOGGER.debug('%s: no death place available', identifier)


def gather_target_links(entity: str, catalog: str) -> Iterable[Tuple[str, str]]:
    """
    Returns all the urls of a given entity and their owner's catalog id
    :param entity: Entity type associated with a link entity
    :param catalog: Catalog owning the entity type given
    :return: Iterable of tuples (catalog_id, url)
    """
    LOGGER.info('Gathering %s %s links ...', catalog, entity)
    link_entity = target_database.get_link_entity(catalog, entity)

    # Early return when the links table doesn't exist
    if link_entity is None:
        LOGGER.warning(
            'No links table available in the database for %s %s. '
            'Stopping validation here',
            catalog,
            entity,
        )
        return None

    session = DBManager.connect_to_db()
    result = None
    try:
        query = session.query(link_entity.catalog_id, link_entity.url)
        count = query.count()
        # Early return when no links
        if count == 0:
            LOGGER.warning(
                'No links available for %s %s. Stopping validation here',
                catalog,
                entity,
            )
            return None
        LOGGER.info('Got %d links from %s %s', count, catalog, entity)
        result = query.all()
        session.commit()
    except:
        session.rollback()
        raise
    finally:
        session.close()

    if result is None:
        return None
    for row in result:
        yield row.catalog_id, row.url


def _get_catalog_entity(entity_type, catalog_constants):
    catalog_entity = catalog_constants.get(entity_type)
    if not catalog_entity:
        LOGGER.critical(
            'Bad entity type: %s. It should be one of %s',
            entity_type,
            catalog_constants,
        )
        raise ValueError(
            'Bad entity type: %s. It should be one of %s'
            % (entity_type, catalog_constants.keys())
        )
    return catalog_entity


def _get_catalog_constants(catalog):
    catalog_constants = constants.TARGET_CATALOGS.get(catalog)
    if not catalog_constants:
        LOGGER.critical(
            'Bad catalog: %s. It should be one of %s',
            catalog,
            constants.TARGET_CATALOGS.keys(),
        )
        raise ValueError(
            'Bad catalog: %s. It should be one of %s'
            % (catalog, constants.TARGET_CATALOGS.keys())
        )
    return catalog_constants


def gather_wikidata_biodata(wikidata: dict):
    """
    Enriches wikidata dictionary with additional basic information.
    Retrieves information trough :func:`soweego.api_requests.get_biodata`

    :param wikidata: Dictionary {'QID':{'tid':'TID'}}
    """
    LOGGER.info(
        'Gathering Wikidata birth/death dates/places and gender data from the Web API. This will take a while ...'
    )
    total = 0

    for qid, pid, value in api_requests.get_biodata(wikidata.keys()):
        parsed = api_requests.parse_value(value)
        if not wikidata[qid].get(keys.BIODATA):
            wikidata[qid][keys.BIODATA] = set()
        # `parsed` is a set of labels if the value is a QID
        # see api_requests.parse_value
        if isinstance(parsed, set):
            # The English label for gender should be enough
            gender = parsed & {keys.MALE, keys.FEMALE}
            if gender:
                wikidata[qid][keys.BIODATA].add((pid, gender.pop()))
            else:
                # Add a (pid, label) tuple for each element
                # for better recall
                for element in parsed:
                    wikidata[qid][keys.BIODATA].add((pid, element))
        # `parsed` is a tuple (timestamp, precision) id the value is a date
        elif isinstance(parsed, tuple):
            timestamp, precision = parsed[0], parsed[1]
            # Get rid of time, useless
            timestamp = timestamp.split('T')[0]
            wikidata[qid][keys.BIODATA].add((pid, f'{timestamp}/{precision}'))
        else:
            wikidata[qid][keys.BIODATA].add((pid, parsed))
        total += 1

    LOGGER.info('Got %d statements', total)


def gather_wikidata_links(wikidata: dict, url_pids: set,
                          ext_id_pids_to_urls: defaultdict):
    """
    Enriches wikidata dictionary with url information.
    Retrieves information trough :func:`soweego.api_requests.get_links`

    :param wikidata: Dictionary {'QID':{'tid':'TID'}}
    :param url_pids: set of
    PIDs defining the URLs assertions to download
    :param ext_id_pids_to_urls:
    dictionary {'PID': {'URL FORMATTER': 'FORMATTER REGEX'}}
    """
    LOGGER.info(
        'Gathering Wikidata sitelinks, third-party links, and external '
        'identifier links from the Web API. This will take a while ... '
    )
    total = 0
    for generator in api_requests.get_links(
            wikidata.keys(), url_pids, ext_id_pids_to_urls
    ):
        for qid, url in generator:
            if not wikidata[qid].get(keys.LINKS):
                wikidata[qid][keys.LINKS] = set()
            wikidata[qid][keys.LINKS].add(url)
            total += 1

    LOGGER.info('Got %d links', total)


def gather_relevant_pids() -> Tuple[set, dict]:
    """
    Return a set of interesting PIDs and their formatter urls
    More in :func:`sparql_queries.url_pids_query`

    :return: Tuple of pids set and formatters dictionary
    """
    url_pids = set()
    for result in sparql_queries.url_pids():
        url_pids.add(result)
    ext_id_pids_to_urls = defaultdict(dict)
    for result in sparql_queries.external_id_pids_and_urls():
        for pid, formatters in result.items():
            for formatter_url, formatter_regex in formatters.items():
                if formatter_regex:
                    try:
                        compiled_regex = re.compile(formatter_regex)
                    except re.error:
                        LOGGER.debug(
                            "Using 'regex' third-party library. Formatter "
                            "regex not supported by the 're' standard "
                            "library: %s",
                            formatter_regex,
                        )
                        try:
                            compiled_regex = regex.compile(formatter_regex)
                        except regex.error:
                            LOGGER.debug(
                                "Giving up. Formatter regex not supported by "
                                "'regex': %s",
                                formatter_regex,
                            )
                            compiled_regex = None
                else:
                    compiled_regex = None
                ext_id_pids_to_urls[pid][formatter_url] = compiled_regex

    return url_pids, ext_id_pids_to_urls


def gather_target_ids(entity: str, catalog: str, aggregated: dict):
    """
    Adds for each qid, all the linked target ids in wikidata

    :param entity: Entity type to scan
    :param catalog: Catalog to which the entity belongs
    :param aggregated: Associations dict {'QID':{'tid':'TID'}}
    """
    catalog_pid = get_catalog_pid(catalog, entity)

    LOGGER.info(
        'Gathering Wikidata %s items with %s identifiers ...', entity, catalog
    )

    query_type = keys.IDENTIFIER, constants.SUPPORTED_ENTITIES.get(entity)

    for qid, target_id in sparql_queries.run_query(
            query_type,
            target_database.get_class_qid(catalog, entity),
            catalog_pid,
            0,
    ):
        if not aggregated.get(qid):
            aggregated[qid] = {keys.TID: set()}
        aggregated[qid][keys.TID].add(target_id)

    LOGGER.info('Got %d %s identifiers', len(aggregated), catalog)


def gather_qids(catalog: str, entity: str) -> set:
    """
    Retrieves the qids of the wikidata entity not linked to the target.
    Useful for building the dataset to classify.

    :param catalog: Target catalog e.g. musicbrainz
    :param entity: Entity type of the catalog e.g. musician
    :return: Set of qids not linked to the catalog
    """
    catalog_pid = get_catalog_pid(catalog, entity)
    LOGGER.info(
        'Gathering Wikidata %s items with no %s identifiers ...',
        entity,
        catalog,
    )
    query_type = keys.DATASET, constants.SUPPORTED_ENTITIES.get(entity)
    qids = set(
        sparql_queries.run_query(
            query_type,
            target_database.get_class_qid(catalog, entity),
            catalog_pid,
            0,
        )
    )

    LOGGER.info('Got %d Wikidata items', len(qids))
    return qids


def extract_ids_from_urls(to_be_added, ext_id_pids_to_urls):
    LOGGER.info('Starting extraction of IDs from target links to be added ...')
    ext_ids_to_add = []
    urls_to_add = []
    for qid, urls in to_be_added.items():
        for url in urls:
            ext_id, pid = url_utils.get_external_id_from_url(
                url, ext_id_pids_to_urls
            )
            if ext_id:
                ext_ids_to_add.append((qid, pid, ext_id))
            else:
                urls_to_add.append((qid, vocabulary.DESCRIBED_AT_URL, url))
    return ext_ids_to_add, urls_to_add<|MERGE_RESOLUTION|>--- conflicted
+++ resolved
@@ -18,17 +18,13 @@
 from typing import Iterable, Tuple
 
 import regex
-<<<<<<< HEAD
 from pandas import DataFrame, read_sql
-=======
->>>>>>> bf07b4ad
-from sqlalchemy import or_
-
 from soweego.commons import constants, keys, target_database, url_utils
 from soweego.commons.db_manager import DBManager
 from soweego.commons.target_database import get_catalog_pid
 from soweego.importer import models
 from soweego.wikidata import api_requests, sparql_queries, vocabulary
+from sqlalchemy import or_
 
 LOGGER = logging.getLogger(__name__)
 
@@ -209,55 +205,6 @@
         session.close()
 
 
-<<<<<<< HEAD
-def gather_target_dataset(catalog: str, entity_type: str,
-                          identifiers: set) -> DataFrame:
-    """
-    Dumps the whole data of the given entity into a Dataframe
-
-    :param entity_type: Entity type to dump
-    :param catalog: Catalog to which the entity type belongs
-    :param identifiers: catalog_ids of the records to dump
-    :return:
-    """
-
-    base, link, nlp = (
-        target_database.get_main_entity(catalog, entity_type),
-        target_database.get_link_entity(catalog, entity_type),
-        target_database.get_nlp_entity(catalog, entity_type),
-    )
-
-    LOGGER.info('Gathering %s %s for the linker ...', catalog, entity_type)
-
-    db_engine = DBManager().get_engine().execution_options(stream_results=True)
-
-    # keep only non-None references
-    tables = [tb for tb in (base, link, nlp) if tb]
-
-    # create the query
-    query = Query(tables)
-
-    # remove base table so that we don't "outerjoin" it with
-    # itself
-    tables.remove(base)
-
-    # make the join statements to join different tables
-    for tb in tables:
-        query = query.outerjoin(tb, base.catalog_id == tb.catalog_id)
-
-    # finally, add the filter condition to the query
-    query = query.filter(base.catalog_id.in_(identifiers)).enable_eagerloads(
-        False
-    )
-
-    statement = query.statement
-    LOGGER.debug('SQL query to be fired: %s', statement)
-
-    return read_sql(statement, db_engine, chunksize=1000)
-
-
-=======
->>>>>>> bf07b4ad
 def _build_dataset_relevant_fields(base, link, nlp):
     fields = set()
     for entity in base, link, nlp:
