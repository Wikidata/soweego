#!/usr/bin/env python3
# -*- coding: utf-8 -*-

"""Gather relevant Wikidata and target catalog data for matching and validation purposes."""

__author__ = 'Marco Fossati'
__email__ = 'fossati@spaziodati.eu'
__version__ = '1.0'
__license__ = 'GPL-3.0'
__copyright__ = 'Copyleft 2018, Hjfocs'

import datetime
import json
import logging
import re
from collections import defaultdict
from typing import Iterable

import regex
from pandas import read_sql
from sqlalchemy import or_
from sqlalchemy.orm.query import Query

<<<<<<< HEAD
from soweego.commons import constants, target_database, url_utils
=======
from soweego.commons import constants, keys, target_database, url_utils
>>>>>>> 2eb6a858
from soweego.commons.db_manager import DBManager
from soweego.importer import models
from soweego.linker import workflow
from soweego.wikidata import api_requests, sparql_queries, vocabulary

LOGGER = logging.getLogger(__name__)


def gather_target_metadata(entity, catalog):
    LOGGER.info(
        'Gathering %s birth/death dates/places and gender metadata ...', catalog)
    db_entity = target_database.get_main_entity(catalog, entity)
    # Base metadata
    query_fields = _build_metadata_query_fields(db_entity, entity, catalog)

    session = DBManager.connect_to_db()
    query = session.query(
        *query_fields).filter(or_(db_entity.born.isnot(None), db_entity.died.isnot(None)))
    result = None
    try:
        raw_result = _run_query(query, catalog, entity)
        if raw_result is None:
            return None
        result = _parse_target_metadata_query_result(raw_result)
        session.commit()
    except:
        session.rollback()
        raise
    finally:
        session.close()
    return result


def tokens_fulltext_search(target_entity: constants.DB_ENTITY, boolean_mode: bool, tokens: Iterable[str],
                           where_clause=None, limit: int = 10) -> Iterable[constants.DB_ENTITY]:
    if issubclass(target_entity, models.base_entity.BaseEntity):
        column = target_entity.name_tokens
    elif issubclass(target_entity, models.base_link_entity.BaseLinkEntity):
        column = target_entity.url_tokens
    elif issubclass(target_entity, models.base_nlp_entity.BaseNlpEntity):
        column = target_entity.description_tokens
    else:
        LOGGER.critical('Bad target entity class: %s', target_entity)
        raise ValueError('Bad target entity class: %s' % target_entity)

    tokens = filter(None, tokens)
    terms = ' '.join(map('+{0}'.format, tokens)
                     ) if boolean_mode else ' '.join(tokens)
    ft_search = column.match(terms)

    session = DBManager.connect_to_db()
    try:
        if where_clause is None:
            query = session.query(target_entity).filter(
                ft_search).limit(limit)
        else:
            query = session.query(target_entity).filter(
                ft_search).filter(where_clause).limit(limit)

        count = query.count()
        if count == 0:
            LOGGER.debug(
                "No result from full-text index query to %s. Terms: '%s'", target_entity.__name__, terms)
            session.commit()
        else:
            for row in query:
                yield row
            session.commit()
    except:
        session.rollback()
        raise
    finally:
        session.close()


def name_fulltext_search(target_entity: constants.DB_ENTITY, query: str) -> Iterable[constants.DB_ENTITY]:
    ft_search = target_entity.name.match(query)

    session = DBManager.connect_to_db()
    try:
        for r in session.query(target_entity).filter(ft_search).all():
            yield r
        session.commit()
    except:
        session.rollback()
        raise
    finally:
        session.close()


def perfect_name_search(target_entity: constants.DB_ENTITY, to_search: str) -> Iterable[constants.DB_ENTITY]:
    session = DBManager.connect_to_db()
    try:
        for r in session.query(target_entity).filter(
                target_entity.name == to_search).all():
            yield r

    except:
        session.rollback()
        raise
    finally:
        session.close()


def perfect_name_search_bucket(target_entity: constants.DB_ENTITY, to_search: set) -> Iterable[constants.DB_ENTITY]:
    session = DBManager.connect_to_db()
    try:
        for r in session.query(target_entity).filter(
                target_entity.name.in_(to_search)).all():
            yield r

    except:
        session.rollback()
        raise
    finally:
        session.close()


def gather_target_dataset(goal, entity_type, catalog, identifiers):
    workflow.handle_goal(goal)

    base, link, nlp = target_database.get_main_entity(catalog, entity_type), target_database.get_link_entity(
        catalog, entity_type), target_database.get_nlp_entity(catalog, entity_type)

    LOGGER.info(
        'Gathering %s %s for the linker ...', catalog, goal)

    db_engine = DBManager().get_engine().execution_options(stream_results=True)

    # keep only non-None references
    tables = [tb for tb in (base, link, nlp) if tb]

    # create the query
    query = Query(tables)

    # remove base table so that we don't "outerjoin" it with
    # itself
    tables.remove(base)

    # make the join statements to join different tables
    for tb in tables:
        query = query.outerjoin(tb, base.catalog_id == tb.catalog_id)

    # finally, add the filter condition to the query
    query = query.filter(base.catalog_id.in_(
        identifiers)).enable_eagerloads(False)

    statement = query.statement
    LOGGER.debug('SQL query to be fired: %s', statement)

    return read_sql(statement, db_engine, chunksize=1000)


def _build_dataset_relevant_fields(base, link, nlp):
    fields = set()
    for entity in base, link, nlp:

        # if either of (base, link, nlp) is None
        if not entity:
            continue

        for column in entity.__mapper__.column_attrs:
            field = column.key
            if field in ('internal_id', 'catalog_id'):
                continue
            fields.add(field)
    return fields


def _dump_target_dataset_query_result(result, relevant_fields, fileout, chunk_size=1000):
    chunk = []

    for res in result:

        # if it is only `base` then we convert is to a list
        # so that we can reuse the same algorithm
        if not isinstance(res, tuple):
            res = [res]

        # the first item of the list is always `base`
        base = res[0]
        parsed = {keys.TID: base.catalog_id}

        for field in relevant_fields:

            # for every `table` in the results
            for tb in res:

                # we try to get the appropriate field for that table
                try:
                    f_value = getattr(tb, field)

                    # if the value is a date/datetime then we need
                    # to convert it to string, so that it is JSON
                    # serializable
                    if isinstance(f_value, (datetime.date, datetime.datetime)):
                        parsed[field] = f_value.isoformat()

                    else:
                        parsed[field] = f_value

                except AttributeError:
                    pass

        fileout.write(json.dumps(parsed, ensure_ascii=False) + '\n')
        fileout.flush()

        if len(chunk) <= chunk_size:
            chunk.append(parsed)
        else:
            yield chunk
            chunk = []


def _run_query(query, catalog, entity_type, page=1000):
    count = query.count()
    if count == 0:
        LOGGER.warning(
            "No data available for %s %s. Stopping here", catalog, entity_type)
        return None
    LOGGER.info('Got %d internal IDs with data from %s %s',
                count, catalog, entity_type)
    return query.yield_per(page).enable_eagerloads(False)


def _build_metadata_query_fields(entity, entity_type, catalog):
    # Base metadata
    query_fields = [entity.catalog_id, entity.born,
                    entity.born_precision, entity.died, entity.died_precision]
    # Check additional metadata
    if hasattr(entity, 'gender'):
        query_fields.append(entity.gender)
    else:
        LOGGER.info('%s %s has no gender information', catalog, entity_type)
    if hasattr(entity, 'birth_place'):
        query_fields.append(entity.birth_place)
    else:
        LOGGER.info('%s %s has no birth place information',
                    catalog, entity_type)
    if hasattr(entity, 'death_place'):
        query_fields.append(entity.death_place)
    else:
        LOGGER.info('%s %s has no death place information',
                    catalog, entity_type)
    return query_fields


def _parse_target_metadata_query_result(result_set):
    for result in result_set:
        identifier = result.catalog_id
        born = result.born
        if born:
            # Default date precision when not available: 9 (year)
            born_precision = getattr(result, 'born_precision', 9)
            date_of_birth = f'{born}/{born_precision}'
            yield identifier, vocabulary.DATE_OF_BIRTH, date_of_birth
        else:
            LOGGER.debug('%s: no birth date available', identifier)
        died = result.died
        if died:
            died_precision = getattr(result, 'died_precision', 9)
            date_of_death = f'{died}/{died_precision}'
            yield identifier, vocabulary.DATE_OF_DEATH, date_of_death
        else:
            LOGGER.debug('%s: no death date available', identifier)
        if hasattr(result, 'gender'):
            yield identifier, vocabulary.SEX_OR_GENDER, result.gender
        else:
            LOGGER.debug('%s: no gender available', identifier)
        if hasattr(result, 'birth_place'):
            yield identifier, vocabulary.PLACE_OF_BIRTH, result.birth_place
        else:
            LOGGER.debug('%s: no birth place available', identifier)
        if hasattr(result, 'death_place'):
            yield identifier, vocabulary.PLACE_OF_DEATH, result.death_place
        else:
            LOGGER.debug('%s: no death place available', identifier)


def gather_target_links(entity, catalog):
    LOGGER.info('Gathering %s %s links ...', catalog, entity)
    link_entity = target_database.get_link_entity(catalog, entity)

    session = DBManager.connect_to_db()
    result = None
    try:
        query = session.query(link_entity.catalog_id, link_entity.url)
        count = query.count()
        if count == 0:
            LOGGER.warning(
                "No links available for %s %s. Stopping validation here", catalog, entity)
            return None
        LOGGER.info('Got %d links from %s %s', count, catalog, entity)
        result = query.all()
        session.commit()
    except:
        session.rollback()
        raise
    finally:
        session.close()

    if result is None:
        return None
    for row in result:
        yield row.catalog_id, row.url


def _get_catalog_entity(entity_type, catalog_constants):
    catalog_entity = catalog_constants.get(entity_type)
    if not catalog_entity:
        LOGGER.critical('Bad entity type: %s. It should be one of %s',
                        entity_type, catalog_constants)
        raise ValueError('Bad entity type: %s. It should be one of %s' %
                         (entity_type, catalog_constants.keys()))
    return catalog_entity


def _get_catalog_constants(catalog):
    catalog_constants = constants.TARGET_CATALOGS.get(catalog)
    if not catalog_constants:
        LOGGER.critical('Bad catalog: %s. It should be one of %s',
                        catalog, constants.TARGET_CATALOGS.keys())
        raise ValueError('Bad catalog: %s. It should be one of %s' %
                         (catalog, constants.TARGET_CATALOGS.keys()))
    return catalog_constants


def gather_wikidata_metadata(wikidata):
    LOGGER.info(
        'Gathering Wikidata birth/death dates/places and gender metadata from the Web API. This will take a while ...')
    total = 0
    # Generator of generators
    for entity in api_requests.get_metadata(wikidata.keys()):
        for qid, pid, value in entity:
            parsed = api_requests.parse_wikidata_value(value)
            if not wikidata[qid].get('metadata'):
                wikidata[qid]['metadata'] = set()
            wikidata[qid]['metadata'].add((pid, parsed))
            total += 1
    LOGGER.info('Got %d statements', total)


def gather_wikidata_links(wikidata, url_pids, ext_id_pids_to_urls):
    LOGGER.info(
        'Gathering Wikidata sitelinks, third-party links, and external identifier links from the Web API. This will take a while ...')
    total = 0
    for generator in api_requests.get_links(wikidata.keys(), url_pids, ext_id_pids_to_urls):
        for qid, url in generator:
            if not wikidata[qid].get('links'):
                wikidata[qid]['links'] = set()
            wikidata[qid]['links'].add(url)
            total += 1
    LOGGER.info('Got %d links', total)


def gather_relevant_pids():
    url_pids = set()
    for result in sparql_queries.url_pids_query():
        url_pids.add(result)
    ext_id_pids_to_urls = defaultdict(dict)
    for result in sparql_queries.external_id_pids_and_urls_query():
        for pid, formatters in result.items():
            for formatter_url, formatter_regex in formatters.items():
                if formatter_regex:
                    try:
                        compiled_regex = re.compile(formatter_regex)
                    except re.error:
                        LOGGER.debug(
                            "Using 'regex' third-party library. Formatter regex not supported by the 're' standard library: %s",
                            formatter_regex)
                        try:
                            compiled_regex = regex.compile(formatter_regex)
                        except regex.error:
                            LOGGER.debug(
                                "Giving up. Formatter regex not supported by 'regex': %s", formatter_regex)
                            compiled_regex = None
                else:
                    compiled_regex = None
                ext_id_pids_to_urls[pid][formatter_url] = compiled_regex
    return url_pids, ext_id_pids_to_urls


def gather_target_ids(entity, catalog, catalog_pid, aggregated):
    LOGGER.info(
        'Gathering Wikidata %s items with %s identifiers ...', entity, catalog)
    query_type = keys.IDENTIFIER, constants.SUPPORTED_ENTITIES.get(entity)
    for qid, target_id in sparql_queries.run_query(query_type, target_database.get_class_qid(catalog, entity), catalog_pid, 0):
        if not aggregated.get(qid):
            aggregated[qid] = {keys.TID: set()}
        aggregated[qid][keys.TID].add(target_id)
    LOGGER.info('Got %d %s identifiers', len(aggregated), catalog)


def gather_qids(entity, catalog, catalog_pid):
    LOGGER.info(
        'Gathering Wikidata %s items with no %s identifiers ...', entity, catalog)
    query_type = keys.DATASET, constants.SUPPORTED_ENTITIES.get(entity)
    qids = set(sparql_queries.run_query(
        query_type, target_database.get_class_qid(catalog, entity), catalog_pid, 0))
    LOGGER.info('Got %d Wikidata items', len(qids))
    return qids


def extract_ids_from_urls(to_add, ext_id_pids_to_urls):
    LOGGER.info('Starting extraction of IDs from target links to be added ...')
    ext_ids_to_add = []
    urls_to_add = []
    for qid, urls in to_add.items():
        for url in urls:
            ext_id, pid = url_utils.get_external_id_from_url(
                url, ext_id_pids_to_urls)
            if ext_id:
                ext_ids_to_add.append((qid, pid, ext_id))
            else:
                urls_to_add.append(
                    (qid, vocabulary.DESCRIBED_AT_URL, url))
    return ext_ids_to_add, urls_to_add<|MERGE_RESOLUTION|>--- conflicted
+++ resolved
@@ -21,11 +21,7 @@
 from sqlalchemy import or_
 from sqlalchemy.orm.query import Query
 
-<<<<<<< HEAD
-from soweego.commons import constants, target_database, url_utils
-=======
 from soweego.commons import constants, keys, target_database, url_utils
->>>>>>> 2eb6a858
 from soweego.commons.db_manager import DBManager
 from soweego.importer import models
 from soweego.linker import workflow
