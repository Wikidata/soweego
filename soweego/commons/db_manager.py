--- conflicted
+++ resolved
@@ -36,19 +36,11 @@
 
     def __init__(self):
         credentials = DBManager.get_credentials()
-<<<<<<< HEAD
         db_engine = credentials[constants.DB_ENGINE]
         db_name = credentials[constants.PROD_DB]
         user = credentials[constants.USER]
         password = credentials[constants.PASSWORD]
         host = credentials[constants.HOST]
-=======
-        db_engine = credentials[const.DB_ENGINE]
-        db_name = credentials[const.PROD_DB]
-        user = credentials[const.USER]
-        password = credentials[const.PASSWORD]
-        host = credentials[const.HOST]
->>>>>>> 5e5d2f07
         try:
             # Disable connection pooling, as per Wikimedia policy
             # https://wikitech.wikimedia.org/wiki/Help:Toolforge/Database#Connection_handling_policy
