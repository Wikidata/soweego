--- conflicted
+++ resolved
@@ -58,40 +58,9 @@
     return vocabulary.CATALOG_MAPPING.get(catalog)[keys.PERSON_PID]
 
 
-<<<<<<< HEAD
-def get_qid(catalog, target_type):
-    catalog_dict = vocabulary.CATALOG_MAPPING.get(catalog)
-
-    if catalog_dict is None:
-        return None
-
-    if target_type is None:
-        return catalog_dict['default']['qid']
-    else:
-        if catalog_dict.get(target_type) is not None:
-            return catalog_dict[target_type]['qid']
-        else:
-            return catalog_dict['default']['qid']
-
-
-def get_pid(catalog, target_type):
-    catalog_dict = vocabulary.CATALOG_MAPPING.get(catalog)
-
-    if catalog_dict is None:
-        return None
-
-    if target_type is None:
-        return catalog_dict['default']['pid']
-    else:
-        if catalog_dict.get(target_type) is not None:
-            return catalog_dict[target_type]['pid']
-        else:
-            return catalog_dict['default']['pid']
-=======
 def get_work_pid(catalog):
     return vocabulary.CATALOG_MAPPING.get(catalog)[keys.WORK_PID]
 
 
 def get_catalog_qid(target):
-    return vocabulary.CATALOG_MAPPING.get(target)[keys.CATALOG_QID]
->>>>>>> d7e27029
+    return vocabulary.CATALOG_MAPPING.get(target)[keys.CATALOG_QID]