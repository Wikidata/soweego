--- conflicted
+++ resolved
@@ -279,11 +279,7 @@
                 # adding everything to session and commiting once the for loop
                 # is done
                 if len(entity_array) >= self._sqlalchemy_commit_every:
-<<<<<<< HEAD
-                    LOGGER.info('Adding batch of entities to the database, this might take a couple of minutes. '
-=======
                     LOGGER.info('Adding batch of entities to the database, this will take a while. '
->>>>>>> 2eb6a858
                                 'Progress will resume soon.')
 
                     insert_start_time = datetime.datetime.now()
@@ -387,16 +383,10 @@
             'knownForTitles').split(',')
 
         for title in know_for_titles:
-<<<<<<< HEAD
-            entity_array.append(imdb_entity.ImdbPersonMovieRelationship(
-                from_catalog_id=person_info.get('nconst'),
-                to_catalog_id=title
-=======
 
             entity_array.append(imdb_entity.ImdbMoviePersonRelationship(
                 from_catalog_id=title,
                 to_catalog_id=person_info.get('nconst')
->>>>>>> 2eb6a858
             ))
 
     def _translate_professions(self, professions: List[str]) -> List[str]:
