--- conflicted
+++ resolved
@@ -34,10 +34,7 @@
     keys.MUSICBRAINZ: MusicBrainzDumpExtractor,
 }
 ROTTEN_URLS_FNAME = '{catalog}_{entity}_rotten_urls.txt'
-<<<<<<< HEAD
-=======
-
->>>>>>> 9ed8b4e2
+
 
 @click.command()
 @click.argument(
@@ -74,14 +71,7 @@
     'catalog', type=click.Choice(target_database.supported_targets())
 )
 @click.option(
-<<<<<<< HEAD
-    '-d',
-    '--drop',
-    is_flag=True,
-    help=f'Drop rotten URLs from the DB.',
-=======
     '-d', '--drop', is_flag=True, help=f'Drop rotten URLs from the DB.',
->>>>>>> 9ed8b4e2
 )
 @click.option(
     '--dir-io',
@@ -105,12 +95,8 @@
         if not link_entity:
             LOGGER.info(
                 '%s %s does not have a links table. Skipping ...',
-<<<<<<< HEAD
-                catalog, entity
-=======
                 catalog,
                 entity,
->>>>>>> 9ed8b4e2
             )
             continue
 
@@ -151,27 +137,19 @@
 
         LOGGER.info(
             "Total %s %s rotten URLs dumped to '%s': %d / %d",
-<<<<<<< HEAD
-            catalog, entity, out_path, rotten, total
-=======
             catalog,
             entity,
             out_path,
             rotten,
             total,
->>>>>>> 9ed8b4e2
         )
         if drop:
             LOGGER.info(
                 'Total %s %s rotten URLs dropped from the DB: %d / %d',
-<<<<<<< HEAD
-                catalog, entity, rotten, removed
-=======
                 catalog,
                 entity,
                 rotten,
                 removed,
->>>>>>> 9ed8b4e2
             )
 
 
