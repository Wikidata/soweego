#!/usr/bin/env python3
# -*- coding: utf-8 -*-

"""IMDB SQL Alchemy ORM model"""

__author__ = 'Andrea Tupini'
__email__ = 'tupini07@gmail.com'
__version__ = '1.0'
__license__ = 'GPL-3.0'
__copyright__ = 'Copyleft 2018, tupini07'

from sqlalchemy import (Boolean, Column, Integer, String,
                        Text)
from sqlalchemy.ext.declarative import declarative_base

from soweego.importer.models.base_entity import BaseEntity, BaseRelationship
from soweego.wikidata import vocabulary

BASE = declarative_base()

ACTOR_TABLE = 'imdb_actor'
BASE_PERSON_TABLE = 'imdb_base_person'
DIRECTOR_TABLE = 'imdb_director'
MOVIE_TABLE = 'imdb_movie'
MUSICIAN_TABLE = 'imdb_musician'
MOVIE_PERSON_RELATIONSHIP_TABLE = 'imdb_movie_person_relationship'
PRODUCER_TABLE = 'imdb_producer'
WRITER_TABLE = 'imdb_writer'


# actor, director, producer e writer


class ImdbMovieEntity(BASE):
    __tablename__ = MOVIE_TABLE
    internal_id = Column(Integer, unique=True,
                         primary_key=True, autoincrement=True)

    # Catalog identifier, indexed
    catalog_id = Column(String(50), nullable=False, index=True)
    title_type = Column(String(100))
    primary_title = Column(Text)
    original_title = Column(Text)
    is_adult = Column(Boolean)

    start_year = Column(Integer, nullable=True)
    end_year = Column(Integer, nullable=True)

    runtime_minutes = Column(Integer)
    genres = Column(String(255), nullable=True)

    def __repr__(self) -> str:
        return f'<ImdbMovieEntity(catalog_id="{self.catalog_id}", title="{self.original_title}")>'


class ImdbPersonEntity(BaseEntity):
    # each table/entity type should be associated with
    # an occupation (defined in vocabulary.py) which
    # is the main occupation for people in said table
    table_occupation = None

    __tablename__ = BASE_PERSON_TABLE
    __mapper_args__ = {
        'polymorphic_identity': __tablename__,
        'concrete': True}

    gender = Column(String(10))

    # base imdb person entity
    born_precision = Column(Integer, default=9, nullable=False)
    died_precision = Column(Integer, default=9, nullable=False)

    # space separated string of QIDs representing an
    # occupation
    occupations = Column(String(255), nullable=True)

    __abstract__ = True


class ImdbActorEntity(ImdbPersonEntity):
    table_occupation = vocabulary.ACTOR_QID

    __tablename__ = ACTOR_TABLE
    __mapper_args__ = {
        'polymorphic_identity': __tablename__,
        'concrete': True}


class ImdbDirectorEntity(ImdbPersonEntity):
<<<<<<< HEAD
    table_occupation = vocabulary.FILM_DIRECTOR_QID
=======
    table_occupation = vocabulary.FILM_DIRECTOR
>>>>>>> 792322bb

    __tablename__ = DIRECTOR_TABLE
    __mapper_args__ = {
        'polymorphic_identity': __tablename__,
        'concrete': True}


class ImdbMusicianEntity(ImdbPersonEntity):
<<<<<<< HEAD
    table_occupation = vocabulary.MUSICIAN_QID
=======
    table_occupation = vocabulary.MUSICIAN
>>>>>>> 792322bb

    __tablename__ = MUSICIAN_TABLE
    __mapper_args__ = {
        'polymorphic_identity': __tablename__,
        'concrete': True}


class ImdbProducerEntity(ImdbPersonEntity):
<<<<<<< HEAD
    table_occupation = vocabulary.FILM_PRODUCER_QID
=======
    table_occupation = vocabulary.FILM_PRODUCER
>>>>>>> 792322bb

    __tablename__ = PRODUCER_TABLE
    __mapper_args__ = {
        'polymorphic_identity': __tablename__,
        'concrete': True}


class ImdbWriterEntity(ImdbPersonEntity):
<<<<<<< HEAD
    table_occupation = vocabulary.SCREENWRITER_QID
=======
    table_occupation = vocabulary.SCREENWRITER
>>>>>>> 792322bb

    __tablename__ = WRITER_TABLE
    __mapper_args__ = {
        'polymorphic_identity': __tablename__,
        'concrete': True}


class ImdbMoviePersonRelationship(BaseRelationship):
    __tablename__ = MOVIE_PERSON_RELATIONSHIP_TABLE

    __mapper_args__ = {
        'polymorphic_identity': __tablename__,
        'concrete': True}

    def __repr__(self):
        return super().__repr__()<|MERGE_RESOLUTION|>--- conflicted
+++ resolved
@@ -9,8 +9,7 @@
 __license__ = 'GPL-3.0'
 __copyright__ = 'Copyleft 2018, tupini07'
 
-from sqlalchemy import (Boolean, Column, Integer, String,
-                        Text)
+from sqlalchemy import Boolean, Column, Integer, String, Text
 from sqlalchemy.ext.declarative import declarative_base
 
 from soweego.importer.models.base_entity import BaseEntity, BaseRelationship
@@ -87,11 +86,7 @@
 
 
 class ImdbDirectorEntity(ImdbPersonEntity):
-<<<<<<< HEAD
     table_occupation = vocabulary.FILM_DIRECTOR_QID
-=======
-    table_occupation = vocabulary.FILM_DIRECTOR
->>>>>>> 792322bb
 
     __tablename__ = DIRECTOR_TABLE
     __mapper_args__ = {
@@ -100,11 +95,7 @@
 
 
 class ImdbMusicianEntity(ImdbPersonEntity):
-<<<<<<< HEAD
     table_occupation = vocabulary.MUSICIAN_QID
-=======
-    table_occupation = vocabulary.MUSICIAN
->>>>>>> 792322bb
 
     __tablename__ = MUSICIAN_TABLE
     __mapper_args__ = {
@@ -113,11 +104,7 @@
 
 
 class ImdbProducerEntity(ImdbPersonEntity):
-<<<<<<< HEAD
     table_occupation = vocabulary.FILM_PRODUCER_QID
-=======
-    table_occupation = vocabulary.FILM_PRODUCER
->>>>>>> 792322bb
 
     __tablename__ = PRODUCER_TABLE
     __mapper_args__ = {
@@ -126,11 +113,7 @@
 
 
 class ImdbWriterEntity(ImdbPersonEntity):
-<<<<<<< HEAD
     table_occupation = vocabulary.SCREENWRITER_QID
-=======
-    table_occupation = vocabulary.SCREENWRITER
->>>>>>> 792322bb
 
     __tablename__ = WRITER_TABLE
     __mapper_args__ = {
