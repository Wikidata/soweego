--- conflicted
+++ resolved
@@ -9,11 +9,10 @@
 __license__ = 'GPL-3.0'
 __copyright__ = 'Copyleft 2018, tupini07'
 
-from sqlalchemy import (Boolean, Column, Integer, String)
-from sqlalchemy.ext.declarative import declarative_base
-
 from soweego.importer.models.base_entity import BaseEntity, BaseRelationship
 from soweego.wikidata import vocabulary
+from sqlalchemy import Boolean, Column, Integer, String
+from sqlalchemy.ext.declarative import declarative_base
 
 BASE = declarative_base()
 
@@ -78,13 +77,8 @@
 
 
 class ImdbDirectorEntity(ImdbPersonEntity):
-<<<<<<< HEAD
-    table_occupation = vocabulary.DIRECTOR
-
-=======
     table_occupation = vocabulary.FILM_DIRECTOR
     
->>>>>>> 16db266f
     __tablename__ = DIRECTOR_TABLE
     __mapper_args__ = {
         'polymorphic_identity': __tablename__,
