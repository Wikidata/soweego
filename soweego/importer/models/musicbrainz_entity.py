--- conflicted
+++ resolved
@@ -33,10 +33,6 @@
     # TODO define missing non-standard fields
 
 
-<<<<<<< HEAD
-class MusicBrainzLink(BaseLinkEntity, BASE):
-    __tablename__ = "musicbrainz_link"
-=======
 class MusicbrainzPersonLinkEntity(BaseLinkEntity, BASE):
     __tablename__ = PERSON_LINK_TABLE
     catalog_id = Column(String(32), ForeignKey(MusicbrainzPersonEntity.catalog_id),
@@ -46,5 +42,4 @@
 class MusicbrainzBandLinkEntity(BaseLinkEntity, BASE):
     __tablename__ = BAND_LINK_TABLE
     catalog_id = Column(String(32), ForeignKey(MusicbrainzBandEntity.catalog_id),
-                        index=True)
->>>>>>> 87ca5795
+                        index=True)