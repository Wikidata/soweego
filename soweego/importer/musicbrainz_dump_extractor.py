#!/usr/bin/env python3
# -*- coding: utf-8 -*-

"""MusicBrainz dump extractor"""

__author__ = 'Massimo Frasson'
__email__ = 'maxfrax@gmail.com'
__version__ = '1.0'
__license__ = 'GPL-3.0'
__copyright__ = 'Copyleft 2018, MaxFrax96'

import logging
import os
import shutil
import tarfile
from collections import defaultdict
from csv import DictReader
from datetime import date, datetime
from typing import Iterable, Tuple

import requests
from sqlalchemy.exc import IntegrityError
from tqdm import tqdm

from soweego.commons import text_utils, url_utils
from soweego.commons.db_manager import DBManager
from soweego.commons.utils import count_num_lines_in_file
from soweego.importer.base_dump_extractor import BaseDumpExtractor
from soweego.importer.models.base_entity import BaseEntity
from soweego.importer.models.musicbrainz_entity import (
    MusicBrainzArtistBandRelationship,
    MusicbrainzArtistEntity,
    MusicbrainzArtistLinkEntity,
    MusicbrainzBandEntity,
    MusicbrainzBandLinkEntity,
    MusicBrainzReleaseGroupArtistRelationship,
    MusicbrainzReleaseGroupEntity,
    MusicbrainzReleaseGroupLinkEntity,
)
from soweego.wikidata.sparql_queries import external_id_pids_and_urls_query

LOGGER = logging.getLogger(__name__)


class MusicBrainzDumpExtractor(BaseDumpExtractor):
    """Defines where to download Musicbrainz dump and how to post-process it"""

    _sqlalchemy_commit_every = 1_000_000

    def get_dump_download_urls(self) -> Iterable[str]:
<<<<<<< HEAD
        base_url = 'http://ftp.musicbrainz.org/pub/musicbrainz/data/fullexport'
        latest_version = requests.get(f'{base_url}/LATEST').text.rstrip()
        return [f'{base_url}/%s/mbdump.tar.bz2' % latest_version]

    def extract_and_populate(
            self, dump_file_paths: Iterable[str], resolve: bool
=======
        latest_version = requests.get(
            'http://ftp.musicbrainz.org/pub/musicbrainz/data/fullexport/LATEST'
        ).text.rstrip()
        return [
            'http://ftp.musicbrainz.org/pub/musicbrainz/data/fullexport/%s/mbdump.tar.bz2'
            % latest_version
        ]

    def extract_and_populate(
        self, dump_file_paths: Iterable[str], resolve: bool
>>>>>>> c5cd3ac4
    ):
        dump_file_path = dump_file_paths[0]
        dump_path = os.path.join(
            os.path.dirname(os.path.abspath(dump_file_path)),
<<<<<<< HEAD
            f"{os.path.basename(dump_file_path)}_extracted",
=======
            "%s_%s" % (os.path.basename(dump_file_path), 'extracted'),
>>>>>>> c5cd3ac4
        )

        if not os.path.isdir(dump_path):
            with tarfile.open(dump_file_path, "r:bz2") as tar:
                LOGGER.info(
                    "Extracting dump %s in %s", dump_file_path, dump_path
                )
                tar.extractall(dump_path)
                LOGGER.info(
                    "Extracted dump %s in %s", dump_file_path, dump_path
                )

        db_manager = DBManager()

        tables = [MusicbrainzReleaseGroupEntity]
        db_manager.drop(tables)
        db_manager.create(tables)

        LOGGER.info(
            "Dropped and created tables %s",
            [table.__tablename__ for table in tables],
        )
        LOGGER.info("Importing release groups")

        release_groups_count = self._add_entities_from_generator(
            db_manager, self._release_group_generator, dump_path
        )

        LOGGER.debug("Added %s/%s release group records", *release_groups_count)

        def release_artist_relationships_uniqueness_filter():
<<<<<<< HEAD
            """Remves duplicates from
            _release_group_artist_relationship_generator """
=======
>>>>>>> c5cd3ac4
            yield from [
                MusicBrainzReleaseGroupArtistRelationship(item[0], item[1])
                for item in set(
                    self._release_group_artist_relationship_generator(dump_path)
                )
            ]

        tables = [MusicBrainzReleaseGroupArtistRelationship]
        db_manager.drop(tables)
        db_manager.create(tables)
        LOGGER.info(
            "Dropped and created tables %s",
            [table.__tablename__ for table in tables],
        )
        LOGGER.info("Importing relationships release-artist/band")

        relationships_count = self._add_entities_from_generator(
            db_manager, release_artist_relationships_uniqueness_filter
        )

        LOGGER.debug("Added %s/%s relationships records", *relationships_count)

        tables = [MusicbrainzReleaseGroupLinkEntity]
        db_manager.drop(tables)
        db_manager.create(tables)
        LOGGER.info(
            "Dropped and created tables %s",
            [table.__tablename__ for table in tables],
        )
        LOGGER.info("Importing release groups links")

        link_count = self._add_entities_from_generator(
            db_manager, self._release_group_link_generator, dump_path, resolve
        )

        LOGGER.debug("Added %s/%s release group link records", *link_count)

        tables = [MusicbrainzArtistEntity, MusicbrainzBandEntity]
        db_manager.drop(tables)
        db_manager.create(tables)

        LOGGER.info(
            "Dropped and created tables %s",
            [table.__tablename__ for table in tables],
        )
        LOGGER.info("Importing artists and bands")

        artist_count = self._add_entities_from_generator(
            db_manager, self._artist_generator, dump_path
        )

        LOGGER.debug("Added %s/%s artist records", *artist_count)

        tables = [MusicbrainzArtistLinkEntity, MusicbrainzBandLinkEntity]
        db_manager.drop(tables)
        db_manager.create(tables)

        LOGGER.info(
            "Dropped and created tables %s",
            [table.__tablename__ for table in tables],
        )
        LOGGER.info("Importing links")

        link_count = self._add_entities_from_generator(
            db_manager, self._artist_link_generator, dump_path, resolve
        )

        LOGGER.debug("Added %s/%s link records", *link_count)
        LOGGER.info("Importing ISNIs")

        isni_link_count = self._add_entities_from_generator(
            db_manager, self._isni_link_generator, dump_path, resolve
        )

        LOGGER.debug("Added %s/%s ISNI link records", *isni_link_count)

        tables = [MusicBrainzArtistBandRelationship]
        db_manager.drop(tables)
        db_manager.create(tables)
        LOGGER.info(
            "Dropped and created tables %s",
            [table.__tablename__ for table in tables],
        )
        LOGGER.info("Importing relationships artist-band")

        def artist_band_relationships_uniqueness_filter():
            yield from [
                MusicBrainzArtistBandRelationship(item[0], item[1])
                for item in set(
                    self._artist_band_relationship_generator(dump_path)
                )
            ]

        relationships_count = self._add_entities_from_generator(
            db_manager, artist_band_relationships_uniqueness_filter
        )

        LOGGER.debug("Added %s/%s relationships records", *relationships_count)
        shutil.rmtree(dump_path, ignore_errors=True)

    def _add_entities_from_generator(
<<<<<<< HEAD
            self, db_manager, generator_, *args
=======
        self, db_manager, generator_, *args
>>>>>>> c5cd3ac4
    ) -> Tuple[int, int]:
        """
        Adds all entities yielded by a generator to the DB

        :return: (the total number of entities yielded,
        the number of entities added to the DB)
        """

        # we keep track of both the total number of entities added
        # to the database and the total number of entities the
        # generator yields. If everything goes ok then these 2
        # numbers should be the same
        n_total_entities = 0
        n_added_entities = 0

        session = db_manager.new_session()

        entity_array = []  # array to which we'll add the entities

        # the generator will give us a new entity each loop
        # so we just add this to the `entity_array` and commit
        # it once it is large enough (self._sqlalchemy_commit_every)
        for entity in generator_(*args):

            try:
                n_total_entities += 1
                entity_array.append(entity)

                # commit entities to DB in batches, it is mode
                # efficient
                if len(entity_array) >= self._sqlalchemy_commit_every:
                    LOGGER.info(
                        "Adding batch of entities to the database, "
                        "this will take a while. Progress will "
                        "resume soon."
                    )

                    insert_start_time = datetime.now()

                    session.bulk_save_objects(entity_array)
                    session.commit()
                    session.expunge_all()  # clear session

                    entity_array.clear()  # clear entity array

                    LOGGER.debug(
                        "It took %s to add %s entities to the database",
                        datetime.now() - insert_start_time,
                        len(entity_array),
                    )

                n_added_entities += 1

            except IntegrityError as i:
                LOGGER.warning(str(i))

        # finally, commit remaining entities in session
        session.bulk_save_objects(entity_array)
        session.commit()

        # and close session
        session.close()

        return n_total_entities, n_added_entities

<<<<<<< HEAD
    @staticmethod
    def _get_urls_for_entity_id(
            dump_path: str, l_path: str, resolve: bool
    ) -> dict:
        """given a l_{something}_url relationship file, return a dict of
        somethingid-[urls]"""

        LOGGER.info(f"Loading %s relationships", l_path)
=======
    def _get_urls_for_entity_id(
        self, dump_path: str, l_path: str, resolve: bool
    ) -> dict:
        """given a l_{something}_url relationship file, return a dict of somethingid-[urls]"""
        LOGGER.info(f"Loading {l_path} relationships")
>>>>>>> c5cd3ac4

        urlid_entityid_relationship = {}

        with open(l_path, "r") as tsvfile:
            url_relationships = DictReader(
                tsvfile, delimiter='\t', fieldnames=[i for i in range(0, 6)]
            )

            for relationship in tqdm(
<<<<<<< HEAD
                    url_relationships, total=count_num_lines_in_file(tsvfile)
=======
                url_relationships, total=self._count_num_lines_in_file(tsvfile)
>>>>>>> c5cd3ac4
            ):
                # url id matched with its user id
                if relationship[3] in urlid_entityid_relationship:
                    LOGGER.warning(
<<<<<<< HEAD
                        'Url with ID %s has multiple entities, only one will '
                        'be stored',
=======
                        'Url with ID %s has multiple entities, only one will be stored',
>>>>>>> c5cd3ac4
                        relationship[3],
                    )
                else:
                    urlid_entityid_relationship[relationship[3]] = relationship[
                        2
                    ]

        url_path = os.path.join(dump_path, 'mbdump', 'url')
        url_entityid = {}

        LOGGER.info('Checking URLs related to entity')

        # Translates URL IDs to the relative URL
        with open(url_path, "r") as tsvfile:

            urls = DictReader(
                tsvfile, delimiter='\t', fieldnames=[i for i in range(0, 5)]
            )

            for url_record in tqdm(
<<<<<<< HEAD
                    urls, total=count_num_lines_in_file(tsvfile)
=======
                urls, total=self._count_num_lines_in_file(tsvfile)
>>>>>>> c5cd3ac4
            ):

                urlid = url_record[0]
                if urlid in urlid_entityid_relationship:
                    for candidate_url in url_utils.clean(url_record[2]):
                        if not url_utils.validate(candidate_url):
                            continue
                        if resolve and not url_utils.resolve(candidate_url):
                            continue
                        url_entityid[
                            candidate_url
                        ] = urlid_entityid_relationship[urlid]
                        del urlid_entityid_relationship[urlid]

        entityid_url = defaultdict(list)
        # Inverts dictionary
        for url, entityid in url_entityid.items():
            entityid_url[entityid].append(url)

        return entityid_url

    def _artist_link_generator(self, dump_path: str, resolve: bool):
        l_artist_url_path = os.path.join(dump_path, 'mbdump', 'l_artist_url')

        # Loads all the relationships between URL and ARTIST ID
        artistid_url = self._get_urls_for_entity_id(
            dump_path, l_artist_url_path, resolve
        )

        LOGGER.info('Adding link entities to DB')
        # Translates ARTIST ID to the relative ARTIST
        artist_path = os.path.join(dump_path, 'mbdump', 'artist')
        with open(artist_path, 'r') as artistfile:

<<<<<<< HEAD
            n_rows = count_num_lines_in_file(artistfile)
=======
            n_rows = self._count_num_lines_in_file(artistfile)
>>>>>>> c5cd3ac4
            artist_link_reader = DictReader(
                artistfile,
                delimiter='\t',
                fieldnames=[
                    'id',
                    'gid',
                    'label',
                    'sort_label',
                    'b_year',
                    'b_month',
                    'b_day',
                    'd_year',
                    'd_month',
                    'd_day',
                    'type_id',
                ],
            )

            for artist in tqdm(artist_link_reader, total=n_rows):

                if artist['id'] in artistid_url:
                    for link in artistid_url[artist['id']]:
                        if self._check_person(artist['type_id']):
                            current_entity = MusicbrainzArtistLinkEntity()
                            self._fill_link_entity(
                                current_entity, artist['gid'], link
                            )
                            yield current_entity
                        if self._check_band(artist['type_id']):
                            current_entity = MusicbrainzBandLinkEntity()
                            self._fill_link_entity(
                                current_entity, artist['gid'], link
                            )
                            yield current_entity

    def _release_group_link_generator(self, dump_path: str, resolve: bool):
        l_release_group_url_path = os.path.join(
            dump_path, 'mbdump', 'l_release_group_url'
        )

        release_group_id_urls = self._get_urls_for_entity_id(
            dump_path, l_release_group_url_path, resolve
        )

        release_group_path = os.path.join(dump_path, 'mbdump', 'release_group')
        with open(release_group_path) as rfile:
<<<<<<< HEAD
            n_rows = count_num_lines_in_file(rfile)
=======
            n_rows = self._count_num_lines_in_file(rfile)
>>>>>>> c5cd3ac4
            releases = DictReader(
                rfile, delimiter='\t', fieldnames=['id', 'gid', 'label']
            )

            for release in tqdm(releases, total=n_rows):
                if release['id'] in release_group_id_urls:
                    for link in release_group_id_urls[release['id']]:
                        entity = MusicbrainzReleaseGroupLinkEntity()
                        self._fill_link_entity(entity, release['gid'], link)
                        yield entity

    def _isni_link_generator(self, dump_path: str, resolve: bool):
        isni_file_path = os.path.join(dump_path, 'mbdump', 'artist_isni')

        artist_link = {}

        done = False
        for result in external_id_pids_and_urls_query():
            if done:
                break
            for pid, formatter in result.items():
<<<<<<< HEAD
                if pid != 'P213':
                    continue
                for url_formatter, _ in formatter.items():
                    with open(isni_file_path, 'r') as artistfile:
                        for artistid_isni in DictReader(
                                artistfile,
                                delimiter='\t',
                                fieldnames=['id', 'isni'],
                        ):
                            # If ISNI is valid, generates an url
                            artistid = artistid_isni['id']
                            isni = artistid_isni['isni']

                            link = url_formatter.replace('$1', isni)
                            for candidate_url in url_utils.clean(link):
                                if not url_utils.validate(candidate_url):
                                    continue
                                if resolve and not url_utils.resolve(
                                        candidate_url
                                ):
                                    continue
                                artist_link[artistid] = candidate_url
                done = True
=======
                if pid == 'P213':
                    for url_formatter, regex in formatter.items():
                        re.compile(regex)

                        with open(isni_file_path, 'r') as artistfile:
                            for artistid_isni in DictReader(
                                artistfile,
                                delimiter='\t',
                                fieldnames=['id', 'isni'],
                            ):
                                # If ISNI is valid, generates an url for the artist
                                artistid = artistid_isni['id']
                                isni = artistid_isni['isni']

                                link = url_formatter.replace('$1', isni)
                                for candidate_url in url_utils.clean(link):
                                    if not url_utils.validate(candidate_url):
                                        continue
                                    if resolve and not url_utils.resolve(
                                        candidate_url
                                    ):
                                        continue
                                    artist_link[artistid] = candidate_url
                    done = True
>>>>>>> c5cd3ac4

        artist_path = os.path.join(dump_path, 'mbdump', 'artist')
        with open(artist_path, 'r') as artistfile:

<<<<<<< HEAD
            n_rows = count_num_lines_in_file(artistfile)
=======
            n_rows = self._count_num_lines_in_file(artistfile)
>>>>>>> c5cd3ac4

            artist_isni_reader = DictReader(
                artistfile,
                delimiter='\t',
                fieldnames=[
                    'id',
                    'gid',
                    'label',
                    'sort_label',
                    'b_year',
                    'b_month',
                    'b_day',
                    'd_year',
                    'd_month',
                    'd_day',
                    'type_id',
                ],
            )

            for artist in tqdm(artist_isni_reader, total=n_rows):
                try:
                    # Checks if artist has isni
                    link = artist_link[artist['id']]
                    if self._check_person(artist['type_id']):
                        current_entity = MusicbrainzArtistLinkEntity()
                        self._fill_link_entity(
                            current_entity, artist['gid'], link
                        )
                        yield current_entity
                    if self._check_band(artist['type_id']):
                        current_entity = MusicbrainzBandLinkEntity()
                        self._fill_link_entity(
                            current_entity, artist['gid'], link
                        )
                        yield current_entity
                except KeyError:
                    continue

    def _artist_generator(self, dump_path):
        artist_alias_path = os.path.join(dump_path, 'mbdump', 'artist_alias')
        artist_path = os.path.join(dump_path, 'mbdump', 'artist')
        area_path = os.path.join(dump_path, 'mbdump', 'area')

        aliases = defaultdict(list)
        areas = {}

        LOGGER.info('Getting artist aliases')

        # Key is the entity id which has a list of aliases
        with open(artist_alias_path, 'r') as aliasesfile:
            for alias in DictReader(
<<<<<<< HEAD
                    aliasesfile,
                    delimiter='\t',
                    fieldnames=['id', 'parent_id', 'label'],
=======
                aliasesfile,
                delimiter='\t',
                fieldnames=['id', 'parent_id', 'label'],
>>>>>>> c5cd3ac4
            ):
                aliases[alias['parent_id']].append(alias['label'])

        LOGGER.info('Getting area IDs and related names')

        # Key is the area internal id, value is the name
        with open(area_path, 'r') as areafile:
            for area in DictReader(
<<<<<<< HEAD
                    areafile, delimiter='\t', fieldnames=['id', 'gid', 'name']
=======
                areafile, delimiter='\t', fieldnames=['id', 'gid', 'name']
>>>>>>> c5cd3ac4
            ):
                areas[area['id']] = area['name'].lower()

        LOGGER.info('Importing artist entities into DB')

        with open(artist_path, 'r') as artistfile:

<<<<<<< HEAD
            n_rows = count_num_lines_in_file(artistfile)
=======
            n_rows = self._count_num_lines_in_file(artistfile)
>>>>>>> c5cd3ac4

            artist_reader = DictReader(
                artistfile,
                delimiter='\t',
                fieldnames=[
                    'id',
                    'gid',
                    'label',
                    'sort_label',
                    'b_year',
                    'b_month',
                    'b_day',
                    'd_year',
                    'd_month',
                    'd_day',
                    'type_id',
                    'area',
                    'gender',
                    'ND1',
                    'ND2',
                    'ND3',
                    'ND4',
                    'b_place',
                    'd_place',
                ],
            )

            for artist in tqdm(artist_reader, total=n_rows):
                if self._check_person(artist['type_id']):
                    current_entity = MusicbrainzArtistEntity()

                    try:
                        self._fill_entity(current_entity, artist, areas)
                        current_entity.gender = self._artist_gender(
                            artist['gender']
                        )
                    except KeyError:
                        LOGGER.error('Wrong gender code: %s', artist)
                        continue

                    # Creates an entity foreach available alias
                    for alias in self._alias_entities(
<<<<<<< HEAD
                            current_entity,
                            MusicbrainzArtistEntity,
                            aliases[artist['id']],
=======
                        current_entity,
                        MusicbrainzArtistEntity,
                        aliases[artist['id']],
>>>>>>> c5cd3ac4
                    ):
                        alias.gender = current_entity.gender
                        yield alias

                    yield current_entity

                if self._check_band(artist['type_id']):
                    current_entity = MusicbrainzBandEntity()

                    try:
                        self._fill_entity(current_entity, artist, areas)
                    except ValueError:
                        LOGGER.error('Wrong date: %s', artist)
                        continue

                    # Creates an entity foreach available alias
                    for alias in self._alias_entities(
<<<<<<< HEAD
                            current_entity,
                            MusicbrainzBandEntity,
                            aliases[artist['id']],
=======
                        current_entity,
                        MusicbrainzBandEntity,
                        aliases[artist['id']],
>>>>>>> c5cd3ac4
                    ):
                        yield alias

                    yield current_entity

    @staticmethod
    def _artist_band_relationship_generator(dump_path):
        link_types = set(['855', '103', '305', '965', '895'])
        link_file_path = os.path.join(dump_path, 'mbdump', 'link')
        to_invert = set()

        LOGGER.info('Loading artist-band relationships')

        links = set()
        with open(link_file_path) as link_file:
            reader = DictReader(
                link_file, delimiter='\t', fieldnames=['id', 'link_type']
            )
            for row in reader:
                if row['link_type'] in link_types:
                    links.add(row['id'])

        artists_relationship_file = os.path.join(
            dump_path, 'mbdump', 'l_artist_artist'
        )

        ids_translator = {}
        relationships = []
        with open(artists_relationship_file) as relfile:
            reader = DictReader(
                relfile,
                delimiter='\t',
                fieldnames=['id', 'link_id', 'entity0', 'entity1'],
            )
            for row in reader:
                link_id = row['link_id']
                if link_id in links:
                    en0 = row['entity0']
                    en1 = row['entity1']
                    ids_translator[en0] = ''
                    ids_translator[en1] = ''
                    relationship = (en0, en1)
                    relationships.append(relationship)
                    if link_id == '855':
                        to_invert.add(relationship)

        # To hope in Garbage collection intervention
        links = None

        artist_path = os.path.join(dump_path, 'mbdump', 'artist')
        with open(artist_path, 'r') as artistfile:
            for artist in DictReader(
<<<<<<< HEAD
                    artistfile, delimiter='\t', fieldnames=['id', 'gid']
=======
                artistfile, delimiter='\t', fieldnames=['id', 'gid']
>>>>>>> c5cd3ac4
            ):
                if artist['id'] in ids_translator:
                    ids_translator[artist['id']] = artist['gid']

        LOGGER.info('Adding relationships into DB')

        for relation in tqdm(relationships):
            translation0, translation1 = (
                ids_translator[relation[0]],
                ids_translator[relation[1]],
            )

            if translation0 and translation1:
                if relation in to_invert:
                    yield (translation1, translation0)
                else:
                    yield (translation0, translation1)
            else:
                LOGGER.warning(
                    "Artist id missing translation: %s to (%s, %s)",
                    relation,
                    translation0,
                    translation1,
                )

    def _release_group_generator(self, dump_path):
        release_group_datesprec = self._retrieve_release_group_dates(dump_path)
        release_group_path = os.path.join(dump_path, 'mbdump', 'release_group')

        with open(release_group_path, 'r') as releasefile:
            release_reader = DictReader(
                releasefile,
                delimiter='\t',
                fieldnames=['id', 'gid', 'label', 'artist_credit', 'type_id'],
            )

            for row in tqdm(
<<<<<<< HEAD
                    release_reader, total=count_num_lines_in_file(releasefile)
=======
                release_reader, total=self._count_num_lines_in_file(releasefile)
>>>>>>> c5cd3ac4
            ):
                entity = MusicbrainzReleaseGroupEntity()
                self._fill_entity(entity, row, None)
                if row['id'] in release_group_datesprec:
                    dateprec = release_group_datesprec[row['id']]
                    if dateprec[1] != 0:
                        entity.born_precision = dateprec[1]
                        entity.born = dateprec[0]
                yield entity

    @staticmethod
    def _release_group_artist_relationship_generator(dump_path):
        release_group_path = os.path.join(dump_path, 'mbdump', 'release_group')

        artist_credit_release = defaultdict(list)

        with open(release_group_path, 'r') as releasefile:
<<<<<<< HEAD
            n_rows = count_num_lines_in_file(releasefile)
=======
            n_rows = self._count_num_lines_in_file(releasefile)
>>>>>>> c5cd3ac4
            release_reader = DictReader(
                releasefile,
                delimiter='\t',
                fieldnames=['id', 'gid', 'label', 'artist_credit', 'type_id'],
            )
            for row in tqdm(release_reader, total=n_rows):
                artist_credit_release[row['artist_credit']].append(row['gid'])

        artist_credit_name_path = os.path.join(
            dump_path, 'mbdump', 'artist_credit_name'
        )

        artist_id_release = defaultdict(list)
        with open(artist_credit_name_path) as artistcreditfile:
            artist_credit_reader = DictReader(
                artistcreditfile,
                delimiter='\t',
                fieldnames=['id', 'nd', 'artist_id', 'artist_name'],
            )

            n_rows = count_num_lines_in_file(artistcreditfile)
            for row in tqdm(artist_credit_reader, total=n_rows):
                artist_id_release[row['artist_id']] = artist_credit_release[
                    row['id']
                ]
                # memory free up for performance
                del artist_credit_release[row['id']]

        artist_path = os.path.join(dump_path, 'mbdump', 'artist')
        with open(artist_path, 'r') as artistfile:

<<<<<<< HEAD
            n_rows = count_num_lines_in_file(artistfile)
=======
            n_rows = self._count_num_lines_in_file(artistfile)
>>>>>>> c5cd3ac4
            artist_link_reader = DictReader(
                artistfile,
                delimiter='\t',
                fieldnames=[
                    'id',
                    'gid',
                    'label',
                    'sort_label',
                    'b_year',
                    'b_month',
                    'b_day',
                    'd_year',
                    'd_month',
                    'd_day',
                    'type_id',
                ],
            )

            for artist in tqdm(artist_link_reader, total=n_rows):
                for release_id in artist_id_release[artist['id']]:
                    yield (release_id, artist['gid'])
                # memory freeup for performance
                del artist_id_release[artist['id']]

    def _fill_entity(self, entity, info, areas):
        entity.catalog_id = info['gid']
        entity.name = info['label']
        name_tokens = text_utils.tokenize(info['label'])
        if name_tokens:
            entity.name_tokens = ' '.join(name_tokens)
        try:
            birth_date = self._get_date_and_precision(
                info['b_year'], info['b_month'], info['b_day']
            )
            entity.born = birth_date[0]
            entity.born_precision = birth_date[1]
        except KeyError:
            entity.born = None
            entity.born_precision = None

        try:
            death_date = self._get_date_and_precision(
                info['d_year'], info['d_month'], info['d_day']
            )
            entity.died = death_date[0]
            entity.died_precision = death_date[1]
        except KeyError:
            entity.died = None
            entity.died_precision = None

<<<<<<< HEAD
        if isinstance(entity, (MusicbrainzArtistEntity, MusicbrainzBandEntity)):
=======
        if isinstance(entity, MusicbrainzArtistEntity) or isinstance(
            entity, MusicbrainzBandEntity
        ):
>>>>>>> c5cd3ac4
            try:
                entity.birth_place = areas[info['b_place']]
            except KeyError:
                entity.birth_place = None
            try:
                entity.death_place = areas[info['d_place']]
            except KeyError:
                entity.death_place = None

    @staticmethod
    def _fill_link_entity(entity, gid, link):
        entity.catalog_id = gid
        entity.url = link
        entity.is_wiki = url_utils.is_wiki_link(link)
        url_tokens = url_utils.tokenize(link)
        if url_tokens:
            entity.url_tokens = ' '.join(url_tokens)

    @staticmethod
    def _alias_entities(entity: BaseEntity, aliases_class, aliases: []):
        for alias_label in aliases:
            alias_entity = aliases_class()
            alias_entity.catalog_id = entity.catalog_id
            alias_entity.born = entity.born
            alias_entity.born_precision = entity.born_precision
            alias_entity.died = entity.died
            alias_entity.died_precision = entity.died_precision
            alias_entity.birth_place = entity.birth_place
            alias_entity.death_place = entity.death_place

            alias_entity.name = alias_label
            name_tokens = text_utils.tokenize(alias_label)
            if name_tokens:
                alias_entity.name_tokens = ' '.join(name_tokens)
            yield alias_entity

    @staticmethod
    def _get_date_and_precision(year, month, day):
        date_list = [year, month, day]
        precision = -1

        try:
            if date_list[0] != '\\N' and int(date_list[0]) < 0:
                LOGGER.warning(
<<<<<<< HEAD
                    'Failed to convert date (%s/%s/%s).'
                    'Encountered negative year, '
=======
                    'Failed to convert date (%s/%s/%s). Encountered negative year, '
>>>>>>> c5cd3ac4
                    'which Python Date object does not support',
                    *date_list,
                )

<<<<<<< HEAD
                # We can't parse the date,
                # so we treat is as if it wasn't available
=======
                # We can't parse the date, so we treat is as if it wasn't available
>>>>>>> c5cd3ac4
                date_list[0] = '\\N'

            null_index = date_list.index('\\N')
            precision = 8 + null_index if null_index > 0 else -1

        except ValueError:
            precision = 11

        date_list = ['0001' if i == '\\N' else i for i in date_list]

        if precision == -1:
            return None, None

        return (
            date(int(date_list[0]), int(date_list[1]), int(date_list[2])),
            precision,
        )

    @staticmethod
    def _check_person(type_code):
        # person, character
        return type_code in ['1', '4']

    @staticmethod
    def _check_band(type_code):
        # group, orchestra, choir
        return type_code in ['2', '5', '6']

    @staticmethod
    def _artist_gender(gender_code):
        genders = {'1': 'male', '2': 'female'}
        return genders.get(gender_code, None)

    def _retrieve_release_group_dates(self, dump_path):
        release_dateprec = defaultdict(lambda: (date.today(), 0))

        release_country_path = os.path.join(
            dump_path, 'mbdump', 'release_country'
        )

        with open(release_country_path) as rfile:
            releases = DictReader(
                rfile,
                delimiter='\t',
                fieldnames=['release_id', 'country_id', 'year', 'month', 'day'],
            )

            for release in releases:
                date_prec = self._get_date_and_precision(
                    release['year'], release['month'], release['day']
                )

                if date_prec[0] is None:
                    continue

                if date_prec[0] < release_dateprec[release['release_id']][0]:
                    release_dateprec[release['release_id']] = date_prec

        release_country_path = os.path.join(
            dump_path, 'mbdump', 'release_unknown_country'
        )

        with open(release_country_path) as rfile:
            releases = DictReader(
                rfile,
                delimiter='\t',
                fieldnames=['release_id', 'year', 'month', 'day'],
            )

            for release in releases:
                date_prec = self._get_date_and_precision(
                    release['year'], release['month'], release['day']
                )

                if date_prec[0] is None:
                    continue

                if date_prec[0] < release_dateprec[release['release_id']][0]:
                    release_dateprec[release['release_id']] = date_prec

        release_group_dateprec = defaultdict(lambda: (date.today(), 0))
        release_path = os.path.join(dump_path, 'mbdump', 'release')
        with open(release_path) as rfile:
            releases = DictReader(
                rfile,
                delimiter='\t',
                fieldnames=[
                    'release_id',
                    'gid',
                    'name',
                    'credits',
                    'release_group_id',
                ],
            )

            for release in releases:
                if (
<<<<<<< HEAD
                        release_dateprec[release['release_id']][0]
                        < release_group_dateprec[release['release_group_id']][0]
=======
                    release_dateprec[release['release_id']][0]
                    < release_group_dateprec[release['release_group_id']][0]
>>>>>>> c5cd3ac4
                ):
                    release_group_dateprec[
                        release['release_group_id']
                    ] = release_dateprec[release['release_id']]

        return release_group_dateprec<|MERGE_RESOLUTION|>--- conflicted
+++ resolved
@@ -48,34 +48,17 @@
     _sqlalchemy_commit_every = 1_000_000
 
     def get_dump_download_urls(self) -> Iterable[str]:
-<<<<<<< HEAD
         base_url = 'http://ftp.musicbrainz.org/pub/musicbrainz/data/fullexport'
         latest_version = requests.get(f'{base_url}/LATEST').text.rstrip()
         return [f'{base_url}/%s/mbdump.tar.bz2' % latest_version]
 
     def extract_and_populate(
             self, dump_file_paths: Iterable[str], resolve: bool
-=======
-        latest_version = requests.get(
-            'http://ftp.musicbrainz.org/pub/musicbrainz/data/fullexport/LATEST'
-        ).text.rstrip()
-        return [
-            'http://ftp.musicbrainz.org/pub/musicbrainz/data/fullexport/%s/mbdump.tar.bz2'
-            % latest_version
-        ]
-
-    def extract_and_populate(
-        self, dump_file_paths: Iterable[str], resolve: bool
->>>>>>> c5cd3ac4
     ):
         dump_file_path = dump_file_paths[0]
         dump_path = os.path.join(
             os.path.dirname(os.path.abspath(dump_file_path)),
-<<<<<<< HEAD
             f"{os.path.basename(dump_file_path)}_extracted",
-=======
-            "%s_%s" % (os.path.basename(dump_file_path), 'extracted'),
->>>>>>> c5cd3ac4
         )
 
         if not os.path.isdir(dump_path):
@@ -107,11 +90,8 @@
         LOGGER.debug("Added %s/%s release group records", *release_groups_count)
 
         def release_artist_relationships_uniqueness_filter():
-<<<<<<< HEAD
-            """Remves duplicates from
+            """Remove duplicates from
             _release_group_artist_relationship_generator """
-=======
->>>>>>> c5cd3ac4
             yield from [
                 MusicBrainzReleaseGroupArtistRelationship(item[0], item[1])
                 for item in set(
@@ -213,11 +193,7 @@
         shutil.rmtree(dump_path, ignore_errors=True)
 
     def _add_entities_from_generator(
-<<<<<<< HEAD
             self, db_manager, generator_, *args
-=======
-        self, db_manager, generator_, *args
->>>>>>> c5cd3ac4
     ) -> Tuple[int, int]:
         """
         Adds all entities yielded by a generator to the DB
@@ -283,7 +259,6 @@
 
         return n_total_entities, n_added_entities
 
-<<<<<<< HEAD
     @staticmethod
     def _get_urls_for_entity_id(
             dump_path: str, l_path: str, resolve: bool
@@ -292,13 +267,6 @@
         somethingid-[urls]"""
 
         LOGGER.info(f"Loading %s relationships", l_path)
-=======
-    def _get_urls_for_entity_id(
-        self, dump_path: str, l_path: str, resolve: bool
-    ) -> dict:
-        """given a l_{something}_url relationship file, return a dict of somethingid-[urls]"""
-        LOGGER.info(f"Loading {l_path} relationships")
->>>>>>> c5cd3ac4
 
         urlid_entityid_relationship = {}
 
@@ -308,21 +276,13 @@
             )
 
             for relationship in tqdm(
-<<<<<<< HEAD
                     url_relationships, total=count_num_lines_in_file(tsvfile)
-=======
-                url_relationships, total=self._count_num_lines_in_file(tsvfile)
->>>>>>> c5cd3ac4
             ):
                 # url id matched with its user id
                 if relationship[3] in urlid_entityid_relationship:
                     LOGGER.warning(
-<<<<<<< HEAD
                         'Url with ID %s has multiple entities, only one will '
                         'be stored',
-=======
-                        'Url with ID %s has multiple entities, only one will be stored',
->>>>>>> c5cd3ac4
                         relationship[3],
                     )
                 else:
@@ -343,11 +303,7 @@
             )
 
             for url_record in tqdm(
-<<<<<<< HEAD
                     urls, total=count_num_lines_in_file(tsvfile)
-=======
-                urls, total=self._count_num_lines_in_file(tsvfile)
->>>>>>> c5cd3ac4
             ):
 
                 urlid = url_record[0]
@@ -382,11 +338,7 @@
         artist_path = os.path.join(dump_path, 'mbdump', 'artist')
         with open(artist_path, 'r') as artistfile:
 
-<<<<<<< HEAD
             n_rows = count_num_lines_in_file(artistfile)
-=======
-            n_rows = self._count_num_lines_in_file(artistfile)
->>>>>>> c5cd3ac4
             artist_link_reader = DictReader(
                 artistfile,
                 delimiter='\t',
@@ -433,11 +385,7 @@
 
         release_group_path = os.path.join(dump_path, 'mbdump', 'release_group')
         with open(release_group_path) as rfile:
-<<<<<<< HEAD
             n_rows = count_num_lines_in_file(rfile)
-=======
-            n_rows = self._count_num_lines_in_file(rfile)
->>>>>>> c5cd3ac4
             releases = DictReader(
                 rfile, delimiter='\t', fieldnames=['id', 'gid', 'label']
             )
@@ -459,7 +407,6 @@
             if done:
                 break
             for pid, formatter in result.items():
-<<<<<<< HEAD
                 if pid != 'P213':
                     continue
                 for url_formatter, _ in formatter.items():
@@ -483,41 +430,11 @@
                                     continue
                                 artist_link[artistid] = candidate_url
                 done = True
-=======
-                if pid == 'P213':
-                    for url_formatter, regex in formatter.items():
-                        re.compile(regex)
-
-                        with open(isni_file_path, 'r') as artistfile:
-                            for artistid_isni in DictReader(
-                                artistfile,
-                                delimiter='\t',
-                                fieldnames=['id', 'isni'],
-                            ):
-                                # If ISNI is valid, generates an url for the artist
-                                artistid = artistid_isni['id']
-                                isni = artistid_isni['isni']
-
-                                link = url_formatter.replace('$1', isni)
-                                for candidate_url in url_utils.clean(link):
-                                    if not url_utils.validate(candidate_url):
-                                        continue
-                                    if resolve and not url_utils.resolve(
-                                        candidate_url
-                                    ):
-                                        continue
-                                    artist_link[artistid] = candidate_url
-                    done = True
->>>>>>> c5cd3ac4
 
         artist_path = os.path.join(dump_path, 'mbdump', 'artist')
         with open(artist_path, 'r') as artistfile:
 
-<<<<<<< HEAD
             n_rows = count_num_lines_in_file(artistfile)
-=======
-            n_rows = self._count_num_lines_in_file(artistfile)
->>>>>>> c5cd3ac4
 
             artist_isni_reader = DictReader(
                 artistfile,
@@ -569,15 +486,9 @@
         # Key is the entity id which has a list of aliases
         with open(artist_alias_path, 'r') as aliasesfile:
             for alias in DictReader(
-<<<<<<< HEAD
                     aliasesfile,
                     delimiter='\t',
                     fieldnames=['id', 'parent_id', 'label'],
-=======
-                aliasesfile,
-                delimiter='\t',
-                fieldnames=['id', 'parent_id', 'label'],
->>>>>>> c5cd3ac4
             ):
                 aliases[alias['parent_id']].append(alias['label'])
 
@@ -586,11 +497,7 @@
         # Key is the area internal id, value is the name
         with open(area_path, 'r') as areafile:
             for area in DictReader(
-<<<<<<< HEAD
                     areafile, delimiter='\t', fieldnames=['id', 'gid', 'name']
-=======
-                areafile, delimiter='\t', fieldnames=['id', 'gid', 'name']
->>>>>>> c5cd3ac4
             ):
                 areas[area['id']] = area['name'].lower()
 
@@ -598,11 +505,7 @@
 
         with open(artist_path, 'r') as artistfile:
 
-<<<<<<< HEAD
             n_rows = count_num_lines_in_file(artistfile)
-=======
-            n_rows = self._count_num_lines_in_file(artistfile)
->>>>>>> c5cd3ac4
 
             artist_reader = DictReader(
                 artistfile,
@@ -645,15 +548,9 @@
 
                     # Creates an entity foreach available alias
                     for alias in self._alias_entities(
-<<<<<<< HEAD
                             current_entity,
                             MusicbrainzArtistEntity,
                             aliases[artist['id']],
-=======
-                        current_entity,
-                        MusicbrainzArtistEntity,
-                        aliases[artist['id']],
->>>>>>> c5cd3ac4
                     ):
                         alias.gender = current_entity.gender
                         yield alias
@@ -671,15 +568,9 @@
 
                     # Creates an entity foreach available alias
                     for alias in self._alias_entities(
-<<<<<<< HEAD
                             current_entity,
                             MusicbrainzBandEntity,
                             aliases[artist['id']],
-=======
-                        current_entity,
-                        MusicbrainzBandEntity,
-                        aliases[artist['id']],
->>>>>>> c5cd3ac4
                     ):
                         yield alias
 
@@ -732,11 +623,7 @@
         artist_path = os.path.join(dump_path, 'mbdump', 'artist')
         with open(artist_path, 'r') as artistfile:
             for artist in DictReader(
-<<<<<<< HEAD
                     artistfile, delimiter='\t', fieldnames=['id', 'gid']
-=======
-                artistfile, delimiter='\t', fieldnames=['id', 'gid']
->>>>>>> c5cd3ac4
             ):
                 if artist['id'] in ids_translator:
                     ids_translator[artist['id']] = artist['gid']
@@ -774,11 +661,7 @@
             )
 
             for row in tqdm(
-<<<<<<< HEAD
                     release_reader, total=count_num_lines_in_file(releasefile)
-=======
-                release_reader, total=self._count_num_lines_in_file(releasefile)
->>>>>>> c5cd3ac4
             ):
                 entity = MusicbrainzReleaseGroupEntity()
                 self._fill_entity(entity, row, None)
@@ -796,11 +679,7 @@
         artist_credit_release = defaultdict(list)
 
         with open(release_group_path, 'r') as releasefile:
-<<<<<<< HEAD
             n_rows = count_num_lines_in_file(releasefile)
-=======
-            n_rows = self._count_num_lines_in_file(releasefile)
->>>>>>> c5cd3ac4
             release_reader = DictReader(
                 releasefile,
                 delimiter='\t',
@@ -832,11 +711,7 @@
         artist_path = os.path.join(dump_path, 'mbdump', 'artist')
         with open(artist_path, 'r') as artistfile:
 
-<<<<<<< HEAD
             n_rows = count_num_lines_in_file(artistfile)
-=======
-            n_rows = self._count_num_lines_in_file(artistfile)
->>>>>>> c5cd3ac4
             artist_link_reader = DictReader(
                 artistfile,
                 delimiter='\t',
@@ -887,13 +762,7 @@
             entity.died = None
             entity.died_precision = None
 
-<<<<<<< HEAD
         if isinstance(entity, (MusicbrainzArtistEntity, MusicbrainzBandEntity)):
-=======
-        if isinstance(entity, MusicbrainzArtistEntity) or isinstance(
-            entity, MusicbrainzBandEntity
-        ):
->>>>>>> c5cd3ac4
             try:
                 entity.birth_place = areas[info['b_place']]
             except KeyError:
@@ -938,22 +807,14 @@
         try:
             if date_list[0] != '\\N' and int(date_list[0]) < 0:
                 LOGGER.warning(
-<<<<<<< HEAD
                     'Failed to convert date (%s/%s/%s).'
                     'Encountered negative year, '
-=======
-                    'Failed to convert date (%s/%s/%s). Encountered negative year, '
->>>>>>> c5cd3ac4
                     'which Python Date object does not support',
                     *date_list,
                 )
 
-<<<<<<< HEAD
                 # We can't parse the date,
                 # so we treat is as if it wasn't available
-=======
-                # We can't parse the date, so we treat is as if it wasn't available
->>>>>>> c5cd3ac4
                 date_list[0] = '\\N'
 
             null_index = date_list.index('\\N')
@@ -1051,13 +912,8 @@
 
             for release in releases:
                 if (
-<<<<<<< HEAD
                         release_dateprec[release['release_id']][0]
                         < release_group_dateprec[release['release_group_id']][0]
-=======
-                    release_dateprec[release['release_id']][0]
-                    < release_group_dateprec[release['release_group_id']][0]
->>>>>>> c5cd3ac4
                 ):
                     release_group_dateprec[
                         release['release_group_id']
