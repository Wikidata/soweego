#!/usr/bin/env python3
# -*- coding: utf-8 -*-

"""A `Wikidata bot <https://www.wikidata.org/wiki/Wikidata:Bots>`_ that adds, deletes, or deprecates referenced statements.
Here are typical output examples.

:func:`add_identifiers`
  | *Claim:* `Joey Ramone <https://www.wikidata.org/wiki/Q312387>`_, `Discogs artist ID <https://www.wikidata.org/wiki/Property:P1953>`_, `264375 <https://www.discogs.com/artist/264375>`_
  | *Reference:* `stated in <https://www.wikidata.org/wiki/Property:P248>`_, `Discogs <https://www.wikidata.org/wiki/Q504063>`_), (`retrieved <https://www.wikidata.org/wiki/Property:P813>`_, TIMESTAMP
:func:`add_people_statements`
  | *Claim:* `Joey Ramone <https://www.wikidata.org/wiki/Q312387>`_, `member of <https://www.wikidata.org/wiki/Property:P463>`_, `Ramones <https://www.wikidata.org/wiki/Q483407>`_
  | *Reference:* `stated in <https://www.wikidata.org/wiki/Property:P248>`_, `Discogs <https://www.wikidata.org/wiki/Q504063>`_), (`retrieved <https://www.wikidata.org/wiki/Property:P813>`_, TIMESTAMP
:func:`add_works_statements`
  | *Claim:* `Leave Home <https://www.wikidata.org/wiki/Q1346637>`_, `performer <https://www.wikidata.org/wiki/Property:P175>`_, `Ramones <https://www.wikidata.org/wiki/Q483407>`_
  | *Reference:* `stated in <https://www.wikidata.org/wiki/Property:P248>`_, `Discogs <https://www.wikidata.org/wiki/Q504063>`_), (`Discogs artist ID <https://www.wikidata.org/wiki/Property:P1953>`_, `264375 <https://www.discogs.com/artist/264375>`_), (`retrieved <https://www.wikidata.org/wiki/Property:P813>`_, TIMESTAMP
:func:`delete_or_deprecate_identifiers`
  deletes or deprecates identifier statements.

"""

__author__ = 'Marco Fossati'
__email__ = 'fossati@spaziodati.eu'
__version__ = '1.0'
__license__ = 'GPL-3.0'
__copyright__ = 'Copyleft 2018, Hjfocs'

import json
import logging
from datetime import date
from re import search
from typing import Iterable

import click
import pywikibot
from pywikibot.data.api import APIError
from pywikibot.exceptions import NoPage

from soweego.commons import target_database
from soweego.commons.constants import QID_REGEX
from soweego.commons.keys import IMDB, TWITTER
from soweego.wikidata import vocabulary

LOGGER = logging.getLogger(__name__)

SITE = pywikibot.Site('wikidata', 'wikidata')
REPO = SITE.data_repository()

# (based on heuristic, artificial intelligence) reference object
BASED_ON_HEURISTIC_REFERENCE = pywikibot.Claim(
    REPO, vocabulary.BASED_ON_HEURISTIC, is_reference=True
)
BASED_ON_HEURISTIC_REFERENCE.setTarget(
    pywikibot.ItemPage(REPO, vocabulary.ARTIFICIAL_INTELLIGENCE)
)

# (retrieved, TIMESTAMP) reference object
TODAY = date.today()
TIMESTAMP = pywikibot.WbTime(
    site=REPO,
    year=TODAY.year,
    month=TODAY.month,
    day=TODAY.day,
    precision='day',
)
RETRIEVED_REFERENCE = pywikibot.Claim(
    REPO, vocabulary.RETRIEVED, is_reference=True
)
RETRIEVED_REFERENCE.setTarget(TIMESTAMP)

# We also support Twitter
SUPPORTED_TARGETS = target_database.supported_targets() ^ {TWITTER}


@click.command()
@click.argument('catalog', type=click.Choice(SUPPORTED_TARGETS))
@click.argument(
    'entity', type=click.Choice(target_database.supported_entities())
)
@click.argument('invalid_identifiers', type=click.File())
@click.option(
    '-s',
    '--sandbox',
    is_flag=True,
    help='Perform all edits on the Wikidata sandbox item Q4115189.',
)
def delete_cli(catalog, entity, invalid_identifiers, sandbox):
    """Delete invalid identifiers.

    INVALID_IDENTIFIERS must be a JSON file.
    Format: { catalog_identifier: [ list of QIDs ] }
    """
    if sandbox:
        LOGGER.info('Running on the Wikidata sandbox item ...')

    delete_or_deprecate_identifiers(
        'delete', catalog, entity, json.load(invalid_identifiers), sandbox
    )


@click.command()
@click.argument('catalog', type=click.Choice(SUPPORTED_TARGETS))
@click.argument(
    'entity', type=click.Choice(target_database.supported_entities())
)
@click.argument('invalid_identifiers', type=click.File())
@click.option(
    '-s',
    '--sandbox',
    is_flag=True,
    help='Perform all edits on the Wikidata sandbox item Q4115189.',
)
def deprecate_cli(catalog, entity, invalid_identifiers, sandbox):
    """Deprecate invalid identifiers.

    INVALID_IDENTIFIERS must be a JSON file.
    Format: { catalog_identifier: [ list of QIDs ] }
    """
    if sandbox:
        LOGGER.info('Running on the Wikidata sandbox item ...')

    delete_or_deprecate_identifiers(
        'deprecate', catalog, entity, json.load(invalid_identifiers), sandbox
    )


@click.command()
@click.argument('catalog', type=click.Choice(SUPPORTED_TARGETS))
@click.argument(
    'entity', type=click.Choice(target_database.supported_entities())
)
@click.argument('identifiers', type=click.File())
@click.option(
    '-s',
    '--sandbox',
    is_flag=True,
    help='Perform all edits on the Wikidata sandbox item Q4115189.',
)
def identifiers_cli(catalog, entity, identifiers, sandbox):
    """Add identifiers.

    IDENTIFIERS must be a JSON file.
    Format: { QID: catalog_identifier }

    If the identifier already exists, just add a reference.

    Example:

    $ echo '{ "Q446627": "266995" }' > rhell.json

    $ python -m soweego ingester identifiers discogs musician rhell.json

    Result:

    claim (Richard Hell, Discogs artist ID, 266995)

    reference (stated in, Discogs), (retrieved, today)
    """
    if sandbox:
        LOGGER.info('Running on the Wikidata sandbox item ...')

    add_identifiers(json.load(identifiers), catalog, entity, sandbox)


@click.command()
@click.argument('statements', type=click.File())
@click.option(
    '-s',
    '--sandbox',
    is_flag=True,
    help='Perform all edits on the Wikidata sandbox item Q4115189.',
)
def people_cli(statements, sandbox):
    """Add statements to Wikidata people.

    STATEMENTS must be a CSV file.
    Format: person_QID, PID, value

    If the claim already exists, just add a reference.

    Example:

    $ echo Q312387,P463,Q483407 > joey.csv

    $ python -m soweego ingester people joey.csv

    Result:

    claim (Joey Ramone, member of, Ramones)

    reference (based on heuristic, artificial intelligence),
              (retrieved, today)
    """
    if sandbox:
        LOGGER.info('Running on the Wikidata sandbox item ...')

    for statement in statements:
        person, predicate, value = statement.rstrip().split(',')
        if sandbox:
            _add_or_reference(vocabulary.SANDBOX_1, predicate, value)
        else:
            _add_or_reference(person, predicate, value)


@click.command()
@click.argument('catalog', type=click.Choice(SUPPORTED_TARGETS))
@click.argument('statements', type=click.File())
@click.option(
    '-s',
    '--sandbox',
    is_flag=True,
    help='Perform all edits on the Wikidata sandbox item Q4115189.',
)
def works_cli(catalog, statements, sandbox):
    """Add statements to Wikidata works.

    STATEMENTS must be a CSV file.
    Format: work_QID, PID, person_QID, person_target_ID

    If the claim already exists, just add a reference.

    Example:

    $ echo Q4354548,P175,Q5969,139984 > cmon.csv

    $ python -m soweego ingester works discogs cmon.csv

    Result:

    claim (C'mon Everybody, performer, Eddie Cochran)

    reference (based on heuristic, artificial intelligence),
              (Discogs artist ID, 139984), (retrieved, today)
    """
    is_imdb, person_pid = _get_works_args(catalog)

    if sandbox:
        LOGGER.info('Running on the Wikidata sandbox item ...')

    for statement in statements:
        work, predicate, person, person_tid = statement.rstrip().split(',')
        if sandbox:
            _add_or_reference_works(
                vocabulary.SANDBOX_1,
                predicate,
                person,
                person_pid,
                person_tid,
                is_imdb,
            )
        else:
            _add_or_reference_works(
                work, predicate, person, person_pid, person_tid, is_imdb
            )


def add_identifiers(
    identifiers: dict, catalog: str, entity: str, sandbox: bool
) -> None:
    """Add identifier statements to existing Wikidata items.

    :param identifiers: a ``{QID: catalog_identifier}`` dictionary
    :param catalog: ``{'discogs', 'imdb', 'musicbrainz', 'twitter'}``.
      A supported catalog
    :param entity: ``{'actor', 'band', 'director', 'musician', 'producer',
      'writer', 'audiovisual_work', 'musical_work'}``.
      A supported entity
    :param sandbox: whether to perform edits on the
      `Wikidata sandbox <https://www.wikidata.org/wiki/Q4115189>`_ item
    """
    catalog_pid = target_database.get_catalog_pid(catalog, entity)
    for qid, tid in identifiers.items():
        LOGGER.info('Processing %s match: %s -> %s', catalog, qid, tid)
        if sandbox:
            LOGGER.debug(
                'Using Wikidata sandbox item %s as subject, instead of %s',
                vocabulary.SANDBOX_1,
                qid,
            )
            _add_or_reference(vocabulary.SANDBOX_1, catalog_pid, tid)
        else:
            _add_or_reference(qid, catalog_pid, tid)


def add_people_statements(statements: Iterable, sandbox: bool) -> None:
    """Add statements to existing Wikidata people.

    Statements typically come from validation criteria 2 or 3
    as per :func:`soweego.validator.checks.links` and
    :func:`soweego.validator.checks.bio`.

    :param statements: iterable of (subject, predicate, value) triples
    :param sandbox: whether to perform edits on the
      `Wikidata sandbox <https://www.wikidata.org/wiki/Q4115189>`_ item
    """
    for subject, predicate, value in statements:
        LOGGER.info(
            'Processing (%s, %s, %s) statement', subject, predicate, value
        )
        if sandbox:
            _add_or_reference(vocabulary.SANDBOX_1, predicate, value)
        else:
            _add_or_reference(subject, predicate, value)


def add_works_statements(
    statements: Iterable, catalog: str, sandbox: bool
) -> None:
    """Add statements to existing Wikidata works.

    Statements typically come from
    :func:`soweego.validator.enrichment.generate_statements`.

    :param statements: iterable of
      (work QID, predicate, person QID, person target ID) tuples
    :param catalog: ``{'discogs', 'imdb', 'musicbrainz', 'twitter'}``.
      A supported catalog
    :param sandbox: whether to perform edits on the
      `Wikidata sandbox <https://www.wikidata.org/wiki/Q4115189>`_ item
    """
    is_imdb, person_pid = _get_works_args(catalog)

    for work, predicate, person, person_tid in statements:
        LOGGER.info(
            'Processing (%s, %s, %s) statement', work, predicate, person
        )
        if sandbox:
            _add_or_reference_works(
                vocabulary.SANDBOX_1,
                predicate,
                person,
                person_pid,
                person_tid,
                is_imdb=is_imdb,
            )
        else:
            _add_or_reference_works(
                work, predicate, person, person_pid, person_tid, is_imdb=is_imdb
            )


def delete_or_deprecate_identifiers(
    action: str, catalog: str, entity: str, invalid: dict, sandbox: bool
) -> None:
    """Delete or deprecate invalid identifier statements
    from existing Wikidata items.

    Deletion candidates come from validation criterion 1
    as per :func:`soweego.validator.checks.dead_ids`.

    Deprecation candidates come from validation criteria 2 or 3
    as per :func:`soweego.validator.checks.links` and
    :func:`soweego.validator.checks.bio`.

    :param action: {'delete', 'deprecate'}
    :param catalog: ``{'discogs', 'imdb', 'musicbrainz', 'twitter'}``.
      A supported catalog
    :param entity: ``{'actor', 'band', 'director', 'musician', 'producer',
      'writer', 'audiovisual_work', 'musical_work'}``.
      A supported entity
    :param invalid: a ``{invalid_catalog_identifier: [list of QIDs]}`` dictionary
    :param sandbox: whether to perform edits on the
      `Wikidata sandbox <https://www.wikidata.org/wiki/Q4115189>`_ item
    """
    catalog_pid = target_database.get_catalog_pid(catalog, entity)

    for tid, qids in invalid.items():
        for qid in qids:
            LOGGER.info(
                'Will %s %s identifier: %s -> %s', action, catalog, tid, qid
            )
            if sandbox:
                _delete_or_deprecate(
                    action, vocabulary.SANDBOX_1, tid, catalog, catalog_pid
                )
            else:
                _delete_or_deprecate(action, qid, tid, catalog, catalog_pid)


def _add_or_reference_works(
    work: str,
    predicate: str,
    person: str,
    person_pid: str,
    person_tid: str,
    is_imdb=False,
) -> None:
    # Parse value into an item in case of QID
    qid = search(QID_REGEX, person)
    if not qid:
        LOGGER.warning(
            "%s doesn't look like a QID, won't try to add the (%s, %s, %s) statement",
            person,
            work,
            predicate,
            person,
        )
        return
    person = pywikibot.ItemPage(REPO, qid.group())

    subject_item, claims = _essential_checks(
        work, predicate, person, person_pid=person_pid, person_tid=person_tid
    )
    if None in (subject_item, claims):
        return

    # IMDB-specific check: claims with same object item -> add reference
    if is_imdb:
        for pred in vocabulary.MOVIE_PIDS:
            if _check_for_same_value(
                claims,
                work,
                pred,
                person,
                person_pid=person_pid,
                person_tid=person_tid,
            ):
                return

    _handle_addition(
        claims,
        subject_item,
        predicate,
        person,
        person_pid=person_pid,
        person_tid=person_tid,
    )


def _add_or_reference(subject: str, predicate: str, value: str) -> None:
    subject_item, claims = _essential_checks(subject, predicate, value)

    if None in (subject_item, claims):
        return

    value = _parse_value(value)

    # If 'official website' property has the same value -> add reference
    # See https://www.wikidata.org/wiki/User_talk:Jura1#Thanks_for_your_feedback_on_User:Soweego_bot_task_2
    if _check_for_same_value(
        claims, subject, vocabulary.OFFICIAL_WEBSITE, value
    ):
        return

    # Handle case-insensitive IDs: Facebook, Twitter
    # See https://www.wikidata.org/wiki/Topic:Unym71ais48bt6ih
    case_insensitive = predicate in (
        vocabulary.FACEBOOK_PID,
        vocabulary.TWITTER_USERNAME_PID,
    )

    _handle_addition(
        claims,
        subject_item,
        predicate,
        value,
        case_insensitive=case_insensitive,
    )


def _handle_addition(
    claims,
    subject_item,
    predicate,
    value,
    case_insensitive=False,
    person_pid=None,
    person_tid=None,
):
    given_predicate_claims = claims.get(predicate)
    subject_qid = subject_item.getID()

    # No claim with the given predicate -> add statement
    if not given_predicate_claims:
        LOGGER.debug('%s has no %s claim', subject_qid, predicate)
        _add(subject_item, predicate, value, person_pid, person_tid)
        return

    if case_insensitive:
        value = value.lower()
        existing_values = [
            claim_value.getTarget().lower()
            for claim_value in given_predicate_claims
            # Yes, it happens: a claim with no value
            if claim_value.getTarget()
        ]
    else:
        existing_values = [
            claim_value.getTarget() for claim_value in given_predicate_claims
        ]

    # No given value -> add statement
    if value not in existing_values:
        LOGGER.debug(
            '%s has no %s claim with value %s', subject_qid, predicate, value
        )
        _add(subject_item, predicate, value, person_pid, person_tid)
        return

    # Claim with the given predicate and value -> add reference
    LOGGER.debug(
        "%s has a %s claim with value '%s'", subject_qid, predicate, value
    )
    if case_insensitive:
        for claim in given_predicate_claims:
            if claim.getTarget().lower() == value:
                _reference(claim, person_pid, person_tid)
                return

    for claim in given_predicate_claims:
        if claim.getTarget() == value:
            _reference(claim, person_pid, person_tid)


<<<<<<< HEAD
def _handle_redirect_and_dead(qid):
    item = pywikibot.ItemPage(REPO, qid)
=======
def _essential_checks(
    subject, predicate, value, person_pid=None, person_tid=None
):
    item = pywikibot.ItemPage(REPO, subject)
>>>>>>> 232af49d

    while item.isRedirectPage():
        item = item.getRedirectTarget()

    try:
        data = item.get()
    except NoPage:
        LOGGER.warning("%s doesn't exist anymore", qid)
        return None, None

    return item, data


def _essential_checks(subject, predicate, value, person_pid=None, person_tid=None):
    item, data = _handle_redirect_and_dead(subject)

    if item is None and data is None:
        return None, None

    # No data at all
    if not data:
        LOGGER.warning('%s has no data at all', subject)
        _add(item, predicate, value, person_pid, person_tid)
        return None, None

    claims = data.get('claims')
    # No claims
    if not claims:
        LOGGER.warning('%s has no claims', subject)
        _add(item, predicate, value, person_pid, person_tid)
        return None, None

    return item, claims


def _check_for_same_value(
    subject_claims, subject, predicate, value, person_pid=None, person_tid=None
):
    given_predicate_claims = subject_claims.get(predicate)
    if given_predicate_claims:
        for claim in given_predicate_claims:
            if claim.getTarget() == value:
                LOGGER.debug(
                    "%s has a %s claim with value '%s'",
                    subject,
                    predicate,
                    value,
                )
                _reference(claim, person_pid, person_tid)
                return True
    return False


def _parse_value(value):
    # It may not be a string
    if not isinstance(value, str):
        value = str(value)
    # Build an item in case of QID
    value_is_qid = search(QID_REGEX, value)
    if value_is_qid:
        return pywikibot.ItemPage(REPO, value_is_qid.group())
    # Try to build a date
    try:
        date_value = date.fromisoformat(value)
        # Precision hack: it's a year if both month and day are 1
        precision = (
            vocabulary.YEAR
            if date_value.month == 1 and date_value.day == 1
            else vocabulary.DAY
        )
        return pywikibot.WbTime(
            date_value.year,
            date_value.month,
            date_value.day,
            precision=precision,
        )
    # Otherwise return the value as is
    except ValueError:
        return value


def _get_works_args(catalog):
    # Boolean to run IMDb-specific checks
    is_imdb = catalog == IMDB
    person_pid = target_database.get_person_pid(catalog)
    return is_imdb, person_pid


def _add(subject_item, predicate, value, person_pid, person_tid):
    claim = pywikibot.Claim(REPO, predicate)
    claim.setTarget(value)
    subject_item.addClaim(claim)
    LOGGER.debug('Added claim: %s', claim.toJSON())
    _reference(claim, person_pid, person_tid)
    LOGGER.info(
        'Added (%s, %s, %s) statement', subject_item.getID(), predicate, value
    )


def _reference(claim, person_pid, person_tid):
    if None in (person_pid, person_tid):
        reference_log = (
            f'({BASED_ON_HEURISTIC_REFERENCE.getID()}, {vocabulary.ARTIFICIAL_INTELLIGENCE}), '
            f'({RETRIEVED_REFERENCE.getID()}, {TODAY})'
        )

        try:
            claim.addSources(
                [BASED_ON_HEURISTIC_REFERENCE, RETRIEVED_REFERENCE]
            )

            LOGGER.info('Added %s reference node', reference_log)
        except APIError as error:
            LOGGER.warning(
                'Could not add %s reference node: %s', reference_log, error
            )
    else:
        tid_reference = pywikibot.Claim(REPO, person_pid, is_reference=True)
        tid_reference.setTarget(person_tid)

        reference_log = (
            f'({BASED_ON_HEURISTIC_REFERENCE.getID()}, {vocabulary.ARTIFICIAL_INTELLIGENCE}), '
            f'({person_pid}, {person_tid}), '
            f'({RETRIEVED_REFERENCE.getID()}, {TODAY})'
        )

        try:
            claim.addSources(
                [
                    BASED_ON_HEURISTIC_REFERENCE,
                    tid_reference,
                    RETRIEVED_REFERENCE,
                ]
            )

            LOGGER.info('Added %s reference node', reference_log)
        except APIError as error:
            LOGGER.warning(
                'Could not add %s reference node: %s', reference_log, error
            )


def _delete_or_deprecate(action, qid, tid, catalog, catalog_pid) -> None:
    item, data = _handle_redirect_and_dead(qid)

    if item is None and data is None:
        LOGGER.error(
            'Cannot %s %s identifier %s',
            action,
            catalog,
            tid,
        )
        return
    
    item_claims = data.get('claims')
    # This should not happen:
    # the input item is supposed to have at least an identifier claim.
    # We never know, Wikidata is alive.
    if not item_claims:
        LOGGER.error(
            '%s has no claims. Cannot %s %s identifier %s',
            qid,
            action,
            catalog,
            tid,
        )
        return
    
    identifier_claims = item_claims.get(catalog_pid)
    # Same comment as the previous one
    if not identifier_claims:
        LOGGER.error(
            '%s has no %s claims. Cannot %s %s identifier %s',
            qid,
            catalog_pid,
            action,
            catalog,
            tid,
        )
        return
    
    for claim in identifier_claims:
        if claim.getTarget() == tid:
            if action == 'delete':
                item.removeClaims([claim], summary='Invalid identifier')
            elif action == 'deprecate':
                claim.changeRank(
                    'deprecated', summary='Deprecate arguable claim'
                )
            LOGGER.debug('%s claim: %s', action.title() + 'd', claim.toJSON())
    LOGGER.info(
        '%s %s identifier statement from %s', action.title() + 'd', catalog, qid
    )
<|MERGE_RESOLUTION|>--- conflicted
+++ resolved
@@ -511,15 +511,8 @@
             _reference(claim, person_pid, person_tid)
 
 
-<<<<<<< HEAD
 def _handle_redirect_and_dead(qid):
     item = pywikibot.ItemPage(REPO, qid)
-=======
-def _essential_checks(
-    subject, predicate, value, person_pid=None, person_tid=None
-):
-    item = pywikibot.ItemPage(REPO, subject)
->>>>>>> 232af49d
 
     while item.isRedirectPage():
         item = item.getRedirectTarget()
