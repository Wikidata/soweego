--- conflicted
+++ resolved
@@ -18,10 +18,7 @@
     'delete_identifiers': wikidata_bot.delete_identifiers_cli,
     'deprecate_identifiers': wikidata_bot.deprecate_identifiers_cli,
     'add_statements': wikidata_bot.add_statements_cli,
-<<<<<<< HEAD
-=======
     'mix_n_match': mix_n_match_client.cli,
->>>>>>> c5cd3ac4
 }
 
 
