#!/usr/bin/env python3
# -*- coding: utf-8 -*-

"""A set of custom supervised classifiers suitable for the
`Record Linkage Toolkit <https://recordlinkage.readthedocs.io/>`_.
It includes
`neural networks <https://en.wikipedia.org/wiki/Artificial_neural_network>`_ and
`support-vector machines <https://en.wikipedia.org/wiki/Support-vector_machine>`_.

All classes implement :class:`recordlinkage.base.BaseClassifier`: typically,
you will use its :meth:`fit() <recordlinkage.NaiveBayesClassifier.fit>`,
:meth:`predict() <recordlinkage.NaiveBayesClassifier.predict>`, and
:meth:`prob() <recordlinkage.NaiveBayesClassifier.prob>` methods.
"""

__author__ = 'Marco Fossati, Andrea Tupini'
__email__ = 'fossati@spaziodati.eu, tupini07@gmail.com'
__version__ = '1.0'
__license__ = 'GPL-3.0'
__copyright__ = 'Copyleft 2019, Hjfocs, tupini07'

import logging
import os
from contextlib import redirect_stderr

import pandas as pd
from mlens.ensemble import SuperLearner
from recordlinkage.adapters import KerasAdapter, SKLearnAdapter
from recordlinkage.base import BaseClassifier
from sklearn.ensemble import RandomForestClassifier, VotingClassifier
from sklearn.svm import SVC

from soweego.commons import constants, utils

with redirect_stderr(open(os.devnull, 'w')):
    # When `keras` is imported, it prints a message to stderr
    # saying which backend it's using. To avoid this, we
    # redirect stderr to `devnull` for the statements in this block.
    from keras.callbacks import EarlyStopping, ModelCheckpoint
    from keras.wrappers.scikit_learn import KerasClassifier
    from keras.layers import Dense, BatchNormalization
    from keras.models import Sequential

LOGGER = logging.getLogger(__name__)


# Small wrapper around 'KerasClassifier'. It's only use is to overwrite
# the predict method so that the returned output is (n_samples) instead of
# (n_sameples, n_features)
class _KerasClassifierWrapper(KerasClassifier):
    def predict(self, x, **kwargs):
        return super(_KerasClassifierWrapper, self).predict(x, **kwargs)[:, 0]


# Base class that implements the training method
# `recordlinkage.adapters.KerasAdapter_fit`,
# shared across neural network implementations.
class _BaseNeuralNetwork(KerasAdapter, BaseClassifier):
    def _fit(
            self,
            feature_vectors: pd.Series,
            answers: pd.Series = None,
            batch_size: int = None,
            epochs: int = None,
            validation_split: float = constants.VALIDATION_SPLIT,
    ) -> None:

        # if batch size or epochs have not been provided as arguments, and
        # the current instance has them as attributes, then use those. If not
        # then use the defaults defined in constants
        if batch_size is None:
            batch_size = self.batch_size

        if epochs is None:
            epochs = self.epochs

        model_path = os.path.join(
            constants.SHARED_FOLDER,
            constants.NEURAL_NETWORK_CHECKPOINT_MODEL.format(
                self.__class__.__name__
            ),
        )
        os.makedirs(os.path.dirname(model_path), exist_ok=True)

        history = self.kernel.fit(
            x=feature_vectors,
            y=answers,
            validation_split=validation_split,
            batch_size=batch_size,
            epochs=epochs,
            verbose=0,
            callbacks=[
                EarlyStopping(
                    monitor='val_loss',
                    patience=100,
                    verbose=2,
                    restore_best_weights=True,
                ),
                ModelCheckpoint(model_path, save_best_only=True),
            ],
        )

        LOGGER.info('Fit parameters: %s', history.params)

    def _create_model(self, **kwargs):
        raise NotImplementedError(
            'Subclasses need to implement the "create_model" method.'
        )

    def _predict(self, values):
        return self.kernel.predict(values)

    def __repr__(self):
        return (
            f'{self.__class__.__name__}('
            f'optimizer={self.optimizer.__class__.__name__}, '
            f'loss={self.loss}, '
            f'metrics={self.metrics})'
        )


class SVCClassifier(SKLearnAdapter, BaseClassifier):
    """A support-vector machine classifier.

    This class implements :class:`sklearn.svm.SVC`,
    which is based on the `libsvm <https://www.csie.ntu.edu.tw/~cjlin/libsvm/>`_
    library.

    This classifier differs from
    :class:`recordlinkage.classifiers.SVMClassifier`, which implements
    :class:`sklearn.svm.LinearSVC`, based on the
    `liblinear <https://www.csie.ntu.edu.tw/~cjlin/liblinear/>`_ library.

    Main highlights:

    - output probability scores
    - can use non-linear kernels
    - higher training time (quadratic to the number of samples)

    """

    def __init__(self, *args, **kwargs):
        super(SVCClassifier, self).__init__()

        kwargs['probability'] = kwargs.get('probability', True)

        self.kernel = SVC(*args, **kwargs)

    def prob(self, feature_vectors: pd.DataFrame) -> pd.DataFrame:
        """Classify record pairs and include the probability score
        of being a match.

        :param feature_vectors: a :class:`DataFrame <pandas.DataFrame>`
          computed via record pairs comparison. This should be
          :meth:`recordlinkage.Compare.compute` output.
          See :func:`extract_features() <soweego.linker.workflow.extract_features>`
          for more details
        :return: the classification results
        """
        match_class = self.kernel.classes_[1]
        # Invalid class label
        assert match_class == 1, (
            f'Invalid match class label: {match_class}.'
            'sklearn.svm.SVC.predict_proba() expects the second class '
            'in the trained model to be 1'
        )

        # `SVC.predict_proba` returns a matrix
        # where rows are classifications and columns are classes.
        # We are in a binary setting, so 2 classes:
        # `0` for non-matches, `1` for matches.
        # We only need the probability of being a match,
        # so we return the second column
        classifications = self.kernel.predict_proba(feature_vectors)[:, 1]

        return pd.Series(classifications, index=feature_vectors.index)

    def __repr__(self):
        return f'{self.kernel}'


class RandomForest(SKLearnAdapter, BaseClassifier):
    """A Random Forest classifier.

    This class implements :class:`sklearn.ensemble.RandomForestClassifier`.

    It fits multiple decision trees on sub-samples (aka, parts) of the dataset and
    averages the result to get more accuracy and reduce over-fitting.
    """

    def __init__(self, *args, **kwargs):
        super(RandomForest, self).__init__()

        kwargs = {**constants.RANDOM_FOREST_PARAMS, **kwargs}
        self.kernel = RandomForestClassifier(*args, **kwargs)

    def prob(self, feature_vectors: pd.DataFrame) -> pd.DataFrame:
        """Classify record pairs and include the probability score
        of being a match.

        :param feature_vectors: a :class:`DataFrame <pandas.DataFrame>`
          computed via record pairs comparison. This should be
          :meth:`recordlinkage.Compare.compute` output.
          See :func:`extract_features() <soweego.linker.workflow.extract_features>`
          for more details
        :return: the classification results
        """

        match_class = self.kernel.classes_[1]

        # Invalid class label

<<<<<<< HEAD
=======
        # in the result, rows are classifications and columns are classes.
        # We are in a binary setting, so 2 classes:
        # `0` for non-matches, `1` for matches.
        # We only need the probability of being a match,
        # so we return the second column
        classifications = self.kernel.predict_proba(feature_vectors)[:, 1]

        return pd.Series(classifications, index=feature_vectors.index)

    def __repr__(self):
        return f'{self.kernel}'


class VoteClassifier(SKLearnAdapter, BaseClassifier):
    """Basic ensemble classifier which chooses the correct prediction by
    using majority voting (aka 'hard' voting) or chooses the label which has the
    most total probability (the argmax of the sum of predictions),
    aka 'soft' voting.
    """

    def __init__(self, num_features, **kwargs):
        super(VoteClassifier, self).__init__()
        voting = kwargs.get('voting')

        estimators = []
        for clf in constants.CLASSIFIERS_FOR_ENSEMBLE:
            model = utils.init_model(clf, num_features=num_features, **kwargs)

            estimators.append((clf, model.kernel))

        self.kernel = VotingClassifier(estimators=estimators, voting=voting)

    def prob(self, feature_vectors: pd.DataFrame) -> pd.DataFrame:
        """Classify record pairs and include the probability score
        of being a match.

        :param feature_vectors: a :class:`DataFrame <pandas.DataFrame>`
          computed via record pairs comparison. This should be
          :meth:`recordlinkage.Compare.compute` output.
          See :func:`extract_features() <soweego.linker.workflow.extract_features>`
          for more details
        :return: the classification results
        """

        match_class = self.kernel.classes_[1]

        # Invalid class label
>>>>>>> 9c1d157e
        assert match_class == 1, (
            f'Invalid match class label: {match_class}.'
            'sklearn.ensemble.VoteClassifier.predict_proba() expects the second class '
            'in the trained model to be 1'
        )

        # in the result, rows are classifications and columns are classes.
        # We are in a binary setting, so 2 classes:
        # `0` for non-matches, `1` for matches.
        # We only need the probability of being a match,
        # so we return the second column
        classifications = self.kernel.predict_proba(feature_vectors)[:, 1]

        return pd.Series(classifications, index=feature_vectors.index)

    def __repr__(self):
        return f'{self.kernel}'


<<<<<<< HEAD
=======
# Base class that implements the training method
# `recordlinkage.adapters.KerasAdapter_fit`,
# shared across neural network implementations.
class _BaseNeuralNetwork(KerasAdapter, BaseClassifier):
    def _fit(
            self,
            feature_vectors: pd.Series,
            answers: pd.Series = None,
            batch_size: int = None,
            epochs: int = None,
            validation_split: float = constants.VALIDATION_SPLIT,
    ) -> None:

        # if batch size or epochs have not been provided as arguments, and
        # the current instance has them as attributes, then use those. If not
        # then use the defaults defined in constants
        if batch_size is None:
            batch_size = self.batch_size

        if epochs is None:
            epochs = self.epochs

        model_path = os.path.join(
            constants.SHARED_FOLDER,
            constants.NEURAL_NETWORK_CHECKPOINT_MODEL.format(
                self.__class__.__name__
            ),
        )
        os.makedirs(os.path.dirname(model_path), exist_ok=True)

        history = self.kernel.fit(
            x=feature_vectors,
            y=answers,
            validation_split=validation_split,
            batch_size=batch_size,
            epochs=epochs,
            verbose=0,
            callbacks=[
                EarlyStopping(
                    monitor='val_loss',
                    patience=100,
                    verbose=2,
                    restore_best_weights=True,
                ),
                ModelCheckpoint(model_path, save_best_only=True),
            ],
        )

        LOGGER.info('Fit parameters: %s', history.params)

    def _create_model(self, **kwargs):
        raise NotImplementedError(
            'Subclasses need to implement the "create_model" method.'
        )

    def _predict(self, values):
        return self.kernel.predict(values)[:, 0]

    def __repr__(self):
        return (
            f'{self.__class__.__name__}('
            f'optimizer={self.optimizer.__class__.__name__}, '
            f'loss={self.loss}, '
            f'metrics={self.metrics}, '
            f'config={self._create_model().get_config()})'
        )


>>>>>>> 9c1d157e
class SingleLayerPerceptron(_BaseNeuralNetwork):
    """A single-layer perceptron classifier.

    This class implements a
    `keras.Sequential <https://keras.io/models/sequential/>`_ model
    with the following default architecture:

    - single `Dense <https://keras.io/layers/core/>`_ layer
    - ``sigmoid`` activation function
    - ``adam`` optimizer
    - ``binary_crossentropy`` loss function
    - ``accuracy`` metric for evaluation

    If you want to override the default parameters, you can pass the following
    keyword arguments to the constructor:

    - **activation** - see
      `available activations <https://keras.io/activations/>`_
    - **optimizer** - see
      `optimizers <https://keras.io/optimizers/>`_
    - **loss** - see
      `available loss functions <https://keras.io/losses/>`_
    - **metrics** - see
      `available metrics <https://keras.io/metrics/>`_

    """

    def __init__(self, num_features, **kwargs):
        super(SingleLayerPerceptron, self).__init__()

        kwargs = {**constants.SINGLE_LAYER_PERCEPTRON_PARAMS, **kwargs}

        self.num_features = num_features
        self.loss = kwargs.get('loss', constants.LOSS)
        self.metrics = kwargs.get('metrics', constants.METRICS)

        self.epochs = kwargs.get('epochs')
        self.batch_size = kwargs.get('batch_size')
        self.activation = kwargs.get('activation')
        self.optimizer = kwargs.get('optimizer')

        model = _KerasClassifierWrapper(
            self._create_model,
            activation=self.activation,
            optimizer=self.optimizer,
        )

        self.kernel = model

    def _create_model(self, activation=None, optimizer=None):
        if optimizer is None:
            optimizer = self.optimizer

        if activation is None:
            activation = self.activation

        model = Sequential()
        model.add(Dense(1, input_dim=self.num_features, activation=activation))

        model.compile(optimizer=optimizer, loss=self.loss, metrics=self.metrics)

        return model


class MultiLayerPerceptron(_BaseNeuralNetwork):
    """A multi-layer perceptron classifier.

    This class implements a
    `keras.Sequential <https://keras.io/models/sequential/>`_ model
    with the following default architecture:

    - `Dense <https://keras.io/layers/core/>`_ layer 1, with
      ``128`` output dimension and ``relu`` activation function
    - `BatchNormalization <https://keras.io/layers/normalization/>`_ layer
    - `Dense <https://keras.io/layers/core/>`_ layer 2, with
      ``32`` output dimension and ``relu`` activation function
    - `BatchNormalization <https://keras.io/layers/normalization/>`_ layer
    - `Dense <https://keras.io/layers/core/>`_ layer 3, with
      ``1`` output dimension and ``sigmoid`` activation function
    - ``adadelta`` optimizer
    - ``binary_crossentropy`` loss function
    - ``accuracy`` metric for evaluation

    If you want to override the default parameters, you can pass the following
    keyword arguments to the constructor:

    - **activations** - a triple with values for
      *(dense layer 1, dense layer 2, dense layer 3)*.
      See `available activations <https://keras.io/activations/>`_
    - **optimizer** - see
      `optimizers <https://keras.io/optimizers/>`_
    - **loss** - see
      `available loss functions <https://keras.io/losses/>`_
    - **metrics** - see
      `available metrics <https://keras.io/metrics/>`_

    """

    def __init__(self, num_features, **kwargs):
        super(MultiLayerPerceptron, self).__init__()

        kwargs = {**constants.MULTI_LAYER_PERCEPTRON_PARAMS, **kwargs}

        self.num_features = num_features

        self.loss = kwargs.get('loss', constants.LOSS)
        self.metrics = kwargs.get('metrics', constants.METRICS)

        self.epochs = kwargs.get('epochs')
        self.batch_size = kwargs.get('batch_size')
        self.optimizer = kwargs.get('optimizer')

        self.hidden_activation = kwargs.get('hidden_activation')
        self.output_activation = kwargs.get('output_activation')

        self.hidden_layer_dims = kwargs.get('hidden_layer_dims')

        model = _KerasClassifierWrapper(
            self._create_model,
            optimizer=self.optimizer,
            hidden_activation=self.hidden_activation,
            output_activation=self.output_activation,
            hidden_layer_dims=self.hidden_layer_dims,
        )

        self.kernel = model

    def _create_model(
            self,
            optimizer=None,
            hidden_activation=None,
            output_activation=None,
            hidden_layer_dims=None,
    ):

        if optimizer is None:
            optimizer = self.optimizer

        if hidden_activation is None:
            hidden_activation = self.hidden_activation

        if output_activation is None:
            output_activation = self.output_activation

        if hidden_layer_dims is None:
            hidden_layer_dims = self.hidden_layer_dims

        model = Sequential()

        for i, dim in enumerate(hidden_layer_dims):
            if i == 0:  # is first layer
                model.add(
                    Dense(
                        dim,
                        input_dim=self.num_features,
                        activation=hidden_activation,
                    )
                )
            else:
                model.add(Dense(dim, activation=hidden_activation))

            model.add(BatchNormalization())

        model.add(Dense(1, activation=output_activation))

        model.compile(optimizer=optimizer, loss=self.loss, metrics=self.metrics)

        return model


class VoteClassifier(SKLearnAdapter, BaseClassifier):
    """Basic ensemble classifier which chooses the correct prediction by
    using majority voting (aka 'hard' voting) or chooses the label which has the
    most total probability (the argmax of the sum of predictions),
    aka 'soft' voting.
    """

    def __init__(self, num_features, **kwargs):
        super(VoteClassifier, self).__init__()
        voting = kwargs.get('voting', 'hard')

        self.num_features = num_features

        estimators = []
        for clf in constants.CLASSIFIERS_FOR_ENSEMBLE:
            model = utils.init_model(clf, num_features=num_features, **kwargs)

            estimators.append((clf, model.kernel))

        self.kernel = VotingClassifier(estimators=estimators,
                                       voting=voting,
                                       n_jobs=None)

    def prob(self, feature_vectors: pd.DataFrame) -> pd.DataFrame:
        """Classify record pairs and include the probability score
        of being a match.

        :param feature_vectors: a :class:`DataFrame <pandas.DataFrame>`
          computed via record pairs comparison. This should be
          :meth:`recordlinkage.Compare.compute` output.
          See :func:`extract_features() <soweego.linker.workflow.extract_features>`
          for more details
        :return: the classification results
        """

        match_class = self.kernel.classes_[1]

        # Invalid class label
        assert match_class == 1, (
            f'Invalid match class label: {match_class}.'
            'sklearn.ensemble.VoteClassifier.predict_proba() expects the second class '
            'in the trained model to be 1'
        )

        if self.kernel.voting == 'hard':
            classifications = self.kernel.predict(feature_vectors)
        else:
            # get only the probability that pairs are a match
            classifications = self.kernel.predict_proba(feature_vectors)[:, 1]

        return pd.Series(classifications, index=feature_vectors.index)

    def __repr__(self):
        return f'{self.kernel}'


class GateEnsambleClassifier(SKLearnAdapter, BaseClassifier):
    """Ensemble of classifiers, whose predictions are joined by using
    a further meta-learner, which decides the final output based on the
    prediction of the base classifiers.
    """

    def __init__(self, num_features, **kwargs):
        super(GateEnsambleClassifier, self).__init__()

        kwargs = {**constants.GATED_ENSEMBLE_PARAMS, **kwargs}

        self.num_features = num_features
        self.num_folds = kwargs.pop('folds', 2)
        self.meta_layer = kwargs.pop('meta_layer')

        estimators = []
        for clf in constants.CLASSIFIERS_FOR_ENSEMBLE:
            model = utils.init_model(clf, num_features=self.num_features, **kwargs)

            estimators.append((clf, model.kernel))

        self.kernel = SuperLearner(verbose=2,
                                   n_jobs=1,
                                   folds=self.num_folds)

        # use as output the probability of a given class (not just
        # the class itself)
        self.kernel.add(estimators, proba=True)

        self.kernel.add_meta(
            utils.init_model(
                self.meta_layer,
                len(estimators) * self.num_folds,
                **kwargs
            ).kernel
        )

    def prob(self, feature_vectors: pd.DataFrame) -> pd.DataFrame:
        """Classify record pairs and include the probability score
        of being a match.

        :param feature_vectors: a :class:`DataFrame <pandas.DataFrame>`
          computed via record pairs comparison. This should be
          :meth:`recordlinkage.Compare.compute` output.
          See :func:`extract_features() <soweego.linker.workflow.extract_features>`
          for more details
        :return: the classification results
        """
        classifications = self.kernel.predict(feature_vectors)

        return pd.Series(classifications, index=feature_vectors.index)

    def __repr__(self):
        return (
            f'{self.__class__.__name__}('
            f'num_folds={self.num_folds}, '
            f'meta_layer={self.meta_layer}) '
        )


class StackedEnsambleClassifier(SKLearnAdapter, BaseClassifier):
    """Ensemble of stacked classifiers, meaning that classifiers are arranged in layers
    with the next layer getting as input the output of the last layer.
    The predictions of the final layer are merged with a meta-learner (the same happens for
    ~:class:`soweego.linker.GateEnsambleClassifier`), which decides the final
    output based on the prediction of the base classifiers.
    """

    def __init__(self, num_features, **kwargs):
        super(StackedEnsambleClassifier, self).__init__()

        kwargs = {**constants.STACKED_ENSEMBLE_PARAMS, **kwargs}

        self.num_features = num_features
        self.num_folds = kwargs.pop('folds', 2)
        self.meta_layer = kwargs.pop('meta_layer')

        def init_estimators(num_features):
            estimators = []
            for clf in constants.CLASSIFIERS_FOR_ENSEMBLE:
                model = utils.init_model(clf, num_features=num_features, **kwargs)

                estimators.append((clf, model.kernel))
            return estimators

        self.kernel = SuperLearner(verbose=2,
                                   n_jobs=1,
                                   folds=self.num_folds)

        l1_estimators = init_estimators(self.num_features)
        self.kernel.add(l1_estimators,
                        proba=True)

        l2_estimators = init_estimators(len(l1_estimators) * self.num_folds)
        self.kernel.add(l2_estimators,
                        proba=True)

        self.kernel.add_meta(
            utils.init_model(
                self.meta_layer,
                len(l2_estimators) * self.num_folds,
                **kwargs
            ).kernel
        )

    def prob(self, feature_vectors: pd.DataFrame) -> pd.DataFrame:
        """Classify record pairs and include the probability score
        of being a match.

        :param feature_vectors: a :class:`DataFrame <pandas.DataFrame>`
          computed via record pairs comparison. This should be
          :meth:`recordlinkage.Compare.compute` output.
          See :func:`extract_features() <soweego.linker.workflow.extract_features>`
          for more details
        :return: the classification results
        """
        classifications = self.kernel.predict(feature_vectors)

        return pd.Series(classifications, index=feature_vectors.index)

    def __repr__(self):
        return (
            f'{self.__class__.__name__}('
            f'num_folds={self.num_folds}, '
            f'meta_layer={self.meta_layer}) '
        )<|MERGE_RESOLUTION|>--- conflicted
+++ resolved
@@ -210,8 +210,12 @@
 
         # Invalid class label
 
-<<<<<<< HEAD
-=======
+        assert match_class == 1, (
+            f'Invalid match class label: {match_class}.'
+            'sklearn.ensemble.RandomForestClassifier.predict_proba() expects the second class '
+            'in the trained model to be 1'
+        )
+
         # in the result, rows are classifications and columns are classes.
         # We are in a binary setting, so 2 classes:
         # `0` for non-matches, `1` for matches.
@@ -225,131 +229,6 @@
         return f'{self.kernel}'
 
 
-class VoteClassifier(SKLearnAdapter, BaseClassifier):
-    """Basic ensemble classifier which chooses the correct prediction by
-    using majority voting (aka 'hard' voting) or chooses the label which has the
-    most total probability (the argmax of the sum of predictions),
-    aka 'soft' voting.
-    """
-
-    def __init__(self, num_features, **kwargs):
-        super(VoteClassifier, self).__init__()
-        voting = kwargs.get('voting')
-
-        estimators = []
-        for clf in constants.CLASSIFIERS_FOR_ENSEMBLE:
-            model = utils.init_model(clf, num_features=num_features, **kwargs)
-
-            estimators.append((clf, model.kernel))
-
-        self.kernel = VotingClassifier(estimators=estimators, voting=voting)
-
-    def prob(self, feature_vectors: pd.DataFrame) -> pd.DataFrame:
-        """Classify record pairs and include the probability score
-        of being a match.
-
-        :param feature_vectors: a :class:`DataFrame <pandas.DataFrame>`
-          computed via record pairs comparison. This should be
-          :meth:`recordlinkage.Compare.compute` output.
-          See :func:`extract_features() <soweego.linker.workflow.extract_features>`
-          for more details
-        :return: the classification results
-        """
-
-        match_class = self.kernel.classes_[1]
-
-        # Invalid class label
->>>>>>> 9c1d157e
-        assert match_class == 1, (
-            f'Invalid match class label: {match_class}.'
-            'sklearn.ensemble.VoteClassifier.predict_proba() expects the second class '
-            'in the trained model to be 1'
-        )
-
-        # in the result, rows are classifications and columns are classes.
-        # We are in a binary setting, so 2 classes:
-        # `0` for non-matches, `1` for matches.
-        # We only need the probability of being a match,
-        # so we return the second column
-        classifications = self.kernel.predict_proba(feature_vectors)[:, 1]
-
-        return pd.Series(classifications, index=feature_vectors.index)
-
-    def __repr__(self):
-        return f'{self.kernel}'
-
-
-<<<<<<< HEAD
-=======
-# Base class that implements the training method
-# `recordlinkage.adapters.KerasAdapter_fit`,
-# shared across neural network implementations.
-class _BaseNeuralNetwork(KerasAdapter, BaseClassifier):
-    def _fit(
-            self,
-            feature_vectors: pd.Series,
-            answers: pd.Series = None,
-            batch_size: int = None,
-            epochs: int = None,
-            validation_split: float = constants.VALIDATION_SPLIT,
-    ) -> None:
-
-        # if batch size or epochs have not been provided as arguments, and
-        # the current instance has them as attributes, then use those. If not
-        # then use the defaults defined in constants
-        if batch_size is None:
-            batch_size = self.batch_size
-
-        if epochs is None:
-            epochs = self.epochs
-
-        model_path = os.path.join(
-            constants.SHARED_FOLDER,
-            constants.NEURAL_NETWORK_CHECKPOINT_MODEL.format(
-                self.__class__.__name__
-            ),
-        )
-        os.makedirs(os.path.dirname(model_path), exist_ok=True)
-
-        history = self.kernel.fit(
-            x=feature_vectors,
-            y=answers,
-            validation_split=validation_split,
-            batch_size=batch_size,
-            epochs=epochs,
-            verbose=0,
-            callbacks=[
-                EarlyStopping(
-                    monitor='val_loss',
-                    patience=100,
-                    verbose=2,
-                    restore_best_weights=True,
-                ),
-                ModelCheckpoint(model_path, save_best_only=True),
-            ],
-        )
-
-        LOGGER.info('Fit parameters: %s', history.params)
-
-    def _create_model(self, **kwargs):
-        raise NotImplementedError(
-            'Subclasses need to implement the "create_model" method.'
-        )
-
-    def _predict(self, values):
-        return self.kernel.predict(values)[:, 0]
-
-    def __repr__(self):
-        return (
-            f'{self.__class__.__name__}('
-            f'optimizer={self.optimizer.__class__.__name__}, '
-            f'loss={self.loss}, '
-            f'metrics={self.metrics}, '
-            f'config={self._create_model().get_config()})'
-        )
-
-
->>>>>>> 9c1d157e
 class SingleLayerPerceptron(_BaseNeuralNetwork):
     """A single-layer perceptron classifier.
 
