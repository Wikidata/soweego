--- conflicted
+++ resolved
@@ -209,7 +209,6 @@
         match_class = self.kernel.classes_[1]
 
         # Invalid class label
-
         assert match_class == 1, (
             f'Invalid match class label: {match_class}.'
             'sklearn.ensemble.RandomForestClassifier.predict_proba() expects the second class '
@@ -229,77 +228,6 @@
         return f'{self.kernel}'
 
 
-<<<<<<< HEAD
-=======
-# Base class that implements the training method
-# `recordlinkage.adapters.KerasAdapter_fit`,
-# shared across neural network implementations.
-class _BaseNeuralNetwork(KerasAdapter, BaseClassifier):
-    def _fit(
-        self,
-        feature_vectors: pd.Series,
-        answers: pd.Series = None,
-        batch_size: int = None,
-        epochs: int = None,
-        validation_split: float = constants.VALIDATION_SPLIT,
-    ) -> None:
-
-        # if batch size or epochs have not been provided as arguments, and
-        # the current instance has them as attributes, then use those. If not
-        # then use the defaults defined in constants
-        if batch_size is None:
-            batch_size = self.batch_size
-
-        if epochs is None:
-            epochs = self.epochs
-
-        model_path = os.path.join(
-            constants.SHARED_FOLDER,
-            constants.NEURAL_NETWORK_CHECKPOINT_MODEL.format(
-                self.__class__.__name__
-            ),
-        )
-        os.makedirs(os.path.dirname(model_path), exist_ok=True)
-
-        history = self.kernel.fit(
-            x=feature_vectors,
-            y=answers,
-            validation_split=validation_split,
-            batch_size=batch_size,
-            epochs=epochs,
-            verbose=0,
-            callbacks=[
-                EarlyStopping(
-                    monitor='val_loss',
-                    patience=100,
-                    verbose=2,
-                    restore_best_weights=True,
-                ),
-                ModelCheckpoint(model_path, save_best_only=True),
-            ],
-        )
-
-        LOGGER.info('Fit parameters: %s', history.params)
-
-    def _create_model(self, **kwargs):
-        raise NotImplementedError(
-            'Subclasses need to implement the "create_model" method.'
-        )
-
-    def _predict(self, values):
-        return self.kernel.predict(values)[:, 0]
-
-    def __repr__(self):
-        return (
-            f'{self.__class__.__name__}('
-            f'optimizer={self.optimizer.__class__.__name__}, '
-            f'loss={self.loss}, '
-            f'metrics={self.metrics}, '
-            f'config={self._create_model().get_config()})'
-        )
-
-
->>>>>>> 150ec034
 class SingleLayerPerceptron(_BaseNeuralNetwork):
     """A single-layer perceptron classifier.
 
@@ -428,11 +356,11 @@
         self.kernel = model
 
     def _create_model(
-        self,
-        optimizer=None,
-        hidden_activation=None,
-        output_activation=None,
-        hidden_layer_dims=None,
+            self,
+            optimizer=None,
+            hidden_activation=None,
+            output_activation=None,
+            hidden_layer_dims=None,
     ):
 
         if optimizer is None:
@@ -479,7 +407,10 @@
 
     def __init__(self, num_features, **kwargs):
         super(VoteClassifier, self).__init__()
-        voting = kwargs.get('voting', 'hard')
+
+        kwargs = {**constants.VOTE_CLASSIFIER_PARAMS, **kwargs}
+
+        voting = kwargs.pop('voting')
 
         self.num_features = num_features
 
