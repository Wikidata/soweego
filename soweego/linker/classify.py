#!/usr/bin/env python3
# -*- coding: utf-8 -*-

"""Supervised linking."""
import logging
import os
import re
from csv import DictReader

import click
import recordlinkage as rl
from numpy import full, nan
from pandas import DataFrame
from sklearn.externals import joblib

from soweego.commons import constants, data_gathering, target_database
from soweego.ingestor import wikidata_bot
from soweego.linker import blocking, classifiers, neural_networks, workflow

__author__ = 'Marco Fossati'
__email__ = 'fossati@spaziodati.eu'
__version__ = '1.0'
__license__ = 'GPL-3.0'
__copyright__ = 'Copyleft 2018, Hjfocs'

LOGGER = logging.getLogger(__name__)


@click.command()
@click.argument('classifier', type=click.Choice(constants.CLASSIFIERS))
@click.argument('target', type=click.Choice(target_database.available_targets()))
@click.argument('target_type', type=click.Choice(target_database.available_types()))
@click.option('--name-rule/--no-name-rule', default=False,
              help='Activate post-classification rule on full names: links with different full names will be filtered. Default: no.')
@click.option('--upload/--no-upload', default=False, help='Upload links to Wikidata. Default: no.')
@click.option('--sandbox/--no-sandbox', default=False,
              help='Upload to the Wikidata sandbox item Q4115189. Default: no.')
@click.option('-t', '--threshold', default=constants.CONFIDENCE_THRESHOLD,
              help="Probability score threshold, default: 0.5.")
@click.option('-d', '--dir-io', type=click.Path(file_okay=False), default=constants.SHARED_FOLDER,
              help="Input/output directory, default: '%s'." % constants.SHARED_FOLDER)
def cli(classifier, target, target_type, name_rule, upload, sandbox, threshold, dir_io):
    """Run a probabilistic linker."""

    # Load model from the specified classifier+target+target_type
    model_path = os.path.join(dir_io, constants.LINKER_MODEL %
                              (target, target_type, classifier))

    # Ensure that the model exists
    if not os.path.isfile(model_path):
        err_msg = 'No classifier model found at path: %s ' % model_path
        LOGGER.critical('File does not exist - ' + err_msg)
        raise FileNotFoundError(err_msg)

    for chunk in execute(target, target_type, model_path, name_rule, threshold, dir_io):
        if upload:
            _upload(chunk, target, sandbox)

        chunk.to_csv(os.path.join(dir_io, constants.LINKER_RESULT %
                                  (target, target_type, classifier)), mode='a', header=False)


def _upload(predictions, catalog, sandbox):
    links = dict(predictions.to_dict().keys())
    LOGGER.info('Starting addition of links to Wikidata ...')
    wikidata_bot.add_identifiers(links, catalog, sandbox)


def execute(catalog, entity, model, name_rule, threshold, dir_io):
    wd_reader = workflow.build_wikidata(
        'classification', catalog, entity, dir_io)
    wd_generator = workflow.preprocess_wikidata('classification', wd_reader)

    classifier = joblib.load(model)
    rl.set_option(*constants.CLASSIFICATION_RETURN_SERIES)
    for i, wd_chunk in enumerate(wd_generator, 1):
        # TODO Also consider blocking on URLs

        samples = blocking.full_text_query_block(
            'classification', catalog, wd_chunk[constants.NAME_TOKENS],
            i, target_database.get_entity(catalog, entity), dir_io)

        # Build target chunk based on samples
        target_reader = data_gathering.gather_target_dataset(
            'classification', entity, catalog, set(samples.get_level_values(constants.TID)))

        # Preprocess target chunk
        target_chunk = workflow.preprocess_target(
            'classification', target_reader)

        features_path = os.path.join(
            dir_io, constants.FEATURES % (catalog, entity, 'classification', i))

        feature_vectors = workflow.extract_features(
            samples, wd_chunk, target_chunk, features_path)

        _add_missing_feature_columns(classifier, feature_vectors)

        predictions = classifier.predict(feature_vectors) if isinstance(classifier,
                                                                        rl.SVMClassifier) else classifier.prob(
            feature_vectors)

        # See https://stackoverflow.com/a/18317089/10719765
        if name_rule:
            LOGGER.info('Applying full names rule ...')
            predictions = DataFrame(predictions).apply(
                _zero_when_different_names, axis=1, args=(wd_chunk, target_chunk))

        if target_chunk.get(constants.URL) is not None:
            predictions = DataFrame(predictions).apply(_one_when_wikidata_link_correct, axis=1, args=(target_chunk,))

        LOGGER.info('Chunk %d classified', i)
        yield predictions[predictions >= threshold].drop_duplicates()


def _zero_when_different_names(prediction, wikidata, target):
    wd_names, target_names = set(), set()
    qid, tid = prediction.name
    for column in constants.NAME_FIELDS:
        if wikidata.get(column) is not None:
            values = wikidata.loc[qid][column]
            if values is not nan:
                wd_names.update(set(values))
        if target.get(column) is not None:
            values = target.loc[tid][column]
            if values is not nan:
                target_names.update(set(values))

    return 0.0 if wd_names.isdisjoint(target_names) else prediction[0]


def _one_when_wikidata_link_correct(prediction, target):
    qid, tid = prediction.name

    urls = target.loc[tid][constants.URL]
    if urls:
        for u in urls:
            if u:
                if 'wikidata' in u:
                    res = re.search(r'(Q\d+)$', u)
                    if res:
                        LOGGER.debug(
                            f"""Changing prediction: {qid}, {tid} --- {u} = {1.0 if qid == res.groups()[
                                0] else 0}, before it was {prediction[0]}""")
                        return 1.0 if qid == res.groups()[0] else 0

    return prediction[0]


def _add_missing_feature_columns(classifier, feature_vectors):
    if isinstance(classifier, rl.NaiveBayesClassifier):
        expected_features = len(classifier.kernel._binarizers)
<<<<<<< HEAD

    elif isinstance(classifier, (classifiers.SVCClassifier, rl.SVMClassifier)):
        expected_features = classifier.kernel.coef_.shape[1]

=======
    elif isinstance(classifier, (classifiers.SVCClassifier, rl.SVMClassifier)):
        expected_features = classifier.kernel.coef_.shape[1]
    elif isinstance(classifier, neural_networks.SingleLayerPerceptron):
        expected_features = classifier.kernel.input_shape[1]
>>>>>>> e2bb5ff4
    else:
        err_msg = f'Unsupported classifier: {classifier.__name__}. It should be one of {set(constants.CLASSIFIERS)}'
        LOGGER.critical(err_msg)
        raise ValueError(err_msg)

    actual_features = feature_vectors.shape[1]
    if expected_features != actual_features:
        LOGGER.info('Feature vectors have %d features, but %s expected %d. Will add missing ones',
                    actual_features, classifier.__class__.__name__, expected_features)
        for i in range(expected_features - actual_features):
            feature_vectors[f'missing_{i}'] = full(
                len(feature_vectors), constants.FEATURE_MISSING_VALUE)<|MERGE_RESOLUTION|>--- conflicted
+++ resolved
@@ -150,17 +150,10 @@
 def _add_missing_feature_columns(classifier, feature_vectors):
     if isinstance(classifier, rl.NaiveBayesClassifier):
         expected_features = len(classifier.kernel._binarizers)
-<<<<<<< HEAD
-
-    elif isinstance(classifier, (classifiers.SVCClassifier, rl.SVMClassifier)):
-        expected_features = classifier.kernel.coef_.shape[1]
-
-=======
     elif isinstance(classifier, (classifiers.SVCClassifier, rl.SVMClassifier)):
         expected_features = classifier.kernel.coef_.shape[1]
     elif isinstance(classifier, neural_networks.SingleLayerPerceptron):
         expected_features = classifier.kernel.input_shape[1]
->>>>>>> e2bb5ff4
     else:
         err_msg = f'Unsupported classifier: {classifier.__name__}. It should be one of {set(constants.CLASSIFIERS)}'
         LOGGER.critical(err_msg)
