--- conflicted
+++ resolved
@@ -4,12 +4,9 @@
 """Supervised linking."""
 import logging
 import os
-<<<<<<< HEAD
 import pickle
-=======
 import re
 from csv import DictReader
->>>>>>> 2096fdbb
 
 import click
 import numpy as np
@@ -117,6 +114,9 @@
                 predictions = DataFrame(predictions).apply(
                     _zero_when_different_names, axis=1, args=(wd_chunk, target_chunk))
 
+            if target_chunk.get(constants.URL) is not None:
+                predictions = DataFrame(predictions).apply(_one_when_wikidata_link_correct, axis=1, args=(target_chunk,))
+
             yield predictions[predictions >= threshold].drop_duplicates()
 
     else:
@@ -162,22 +162,18 @@
 
             _add_missing_feature_columns(classifier, feature_vectors)
 
-<<<<<<< HEAD
             predictions = classifier.predict(feature_vectors) if isinstance(
                 classifier, rl.SVMClassifier) else classifier.prob(feature_vectors)
-=======
-        predictions = classifier.predict(feature_vectors) if isinstance(classifier,
-                                                                        rl.SVMClassifier) else classifier.prob(
-            feature_vectors)
->>>>>>> 2096fdbb
 
             # See https://stackoverflow.com/a/18317089/10719765
             if name_rule:
                 LOGGER.info('Applying full names rule ...')
                 predictions = DataFrame(predictions).apply(
                     _zero_when_different_names, axis=1, args=(wd_chunk, target_chunk))
-
-<<<<<<< HEAD
+            
+            if target_chunk.get(constants.URL) is not None:
+                predictions = DataFrame(predictions).apply(_one_when_wikidata_link_correct, axis=1, args=(target_chunk,))
+
             LOGGER.info('Chunk %d classified', i)
 
             yield predictions[predictions >= threshold].drop_duplicates()
@@ -186,13 +182,6 @@
         pickle.dump(all_feature_vectors, open(complete_fv_path, 'wb'))
         pickle.dump(all_wd_chunks, open(complete_wd_path, 'wb'))
         pickle.dump(all_target_chunks, open(complete_target_path, 'wb'))
-=======
-        if target_chunk.get(constants.URL) is not None:
-            predictions = DataFrame(predictions).apply(_one_when_wikidata_link_correct, axis=1, args=(target_chunk,))
-
-        LOGGER.info('Chunk %d classified', i)
-        yield predictions[predictions >= threshold].drop_duplicates()
->>>>>>> 2096fdbb
 
 
 def _zero_when_different_names(prediction, wikidata, target):
