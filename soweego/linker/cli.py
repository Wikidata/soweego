--- conflicted
+++ resolved
@@ -1,21 +1,13 @@
 import click
-<<<<<<< HEAD
 
-from soweego.linker import baseline, classify, evaluate, train
+from soweego.linker import baseline, classify, edit_distance, evaluate, train
 
 CLI_COMMANDS = {
-    'baseline': baseline.baseline,
+    'baseline': baseline.cli,
+    'edit-distance': edit_distance.cli,
     'train': train.cli,
     'classify': classify.cli,
     'evaluate': evaluate.cli
-=======
-from soweego.linker import baseline, edit_distance
-
-CLI_COMMANDS = {
-    'baseline': baseline.cli,
-    'edit-distance': edit_distance.cli
->>>>>>> 5e5d2f07
-}
 
 
 @click.group(name='linker', commands=CLI_COMMANDS)
