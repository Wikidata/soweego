#!/usr/bin/env python3
# -*- coding: utf-8 -*-

"""Training set construction for supervised linking."""

__author__ = 'Marco Fossati'
__email__ = 'fossati@spaziodati.eu'
__version__ = '1.0'
__license__ = 'GPL-3.0'
__copyright__ = 'Copyleft 2018, Hjfocs'

import gzip
import logging
import os
import pickle
import sys

import click
import pandas as pd
from pandas import MultiIndex, concat
from sklearn.externals import joblib
from sklearn.model_selection import GridSearchCV

from soweego.commons import (constants, data_gathering, keys, target_database,
                             utils)
from soweego.linker import blocking, workflow

LOGGER = logging.getLogger(__name__)


@click.command(context_settings={'ignore_unknown_options': True, 'allow_extra_args': True})
@click.argument('classifier', type=click.Choice(constants.CLASSIFIERS))
@click.argument('target', type=click.Choice(target_database.supported_targets()))
@click.argument('target_type', type=click.Choice(target_database.supported_entities()))
@click.option('--tune', is_flag=True, help='Run grid search for hyperparameters tuning. Default: no.')
@click.option('-k', '--k-folds', default=5, help="Number of folds for hyperparameters tuning. Use with '--tune' Default: 5.")
@click.option('-d', '--dir-io', type=click.Path(file_okay=False), default=constants.SHARED_FOLDER,
              help="Input/output directory, default: '%s'." % constants.SHARED_FOLDER)
@click.pass_context
def cli(ctx, classifier, target, target_type, tune, k_folds, dir_io):
    """Train a probabilistic linker."""
    kwargs = utils.handle_extra_cli_args(ctx.args)
    if kwargs is None:
        sys.exit(1)

    model = execute(constants.CLASSIFIERS[classifier],
                    target, target_type, tune, k_folds, dir_io, **kwargs)
    outfile = os.path.join(
        dir_io, constants.LINKER_MODEL % (target, target_type, classifier))
    joblib.dump(model, outfile)
    LOGGER.info("%s model dumped to '%s'", classifier, outfile)


def execute(classifier, catalog, entity, tune, k, dir_io, **kwargs):
    if tune and classifier in (keys.SINGLE_LAYER_PERCEPTRON,
                               keys.MULTI_LAYER_PERCEPTRON):
        # TODO make Keras work with GridSearchCV
        raise NotImplementedError(
            f'Grid search for {classifier} is not supported')

    feature_vectors, positive_samples_index = build_dataset(
        'training', catalog, entity, dir_io)

    if tune:
        best_params = _grid_search(
            k, feature_vectors, positive_samples_index, classifier, **kwargs)
        # TODO find a way to avoid retraining: pass _grid_search.best_estimator_ to recordlinkage classifiers. See 'refit' param in https://scikit-learn.org/stable/modules/generated/sklearn.model_selection.GridSearchCV.html#sklearn.model_selection.GridSearchCV
        return _train(classifier, feature_vectors, positive_samples_index, **best_params)

    return _train(classifier, feature_vectors, positive_samples_index, **kwargs)


def _grid_search(k, feature_vectors, positive_samples_index, classifier, **kwargs):
    k_fold, target = utils.prepare_stratified_k_fold(
        k, feature_vectors, positive_samples_index)
    model = utils.initialize_classifier(classifier, feature_vectors, **kwargs)
    grid_search = GridSearchCV(
        model.kernel, constants.PARAMETER_GRIDS[classifier], scoring='f1', n_jobs=-1, cv=k_fold)
    grid_search.fit(feature_vectors.to_numpy(), target)
    return grid_search.best_params_


def build_dataset(goal, catalog, entity, dir_io):

    feature_vectors_fpath = os.path.join(dir_io,
                                         constants.COMPLETE_FEATURE_VECTORS % (
                                             catalog, entity, goal
                                         ))
    positive_samples_index_fpath = os.path.join(dir_io,
                                                constants.COMPLETE_POSITIVE_SAMPLES_INDEX % (
                                                    catalog, entity, goal
                                                ))

    # check if files exists for these paths. If yes then just return them
    # instead of recomputing
    if all(os.path.isfile(p) for p in [feature_vectors_fpath, positive_samples_index_fpath]):

        LOGGER.info('Using cached version of the %s set', goal)

        feature_vectors = pd.read_pickle(feature_vectors_fpath)

        positive_samples_index = pickle.load(
            gzip.open(positive_samples_index_fpath, 'rb'))

        return feature_vectors, positive_samples_index

    wd_reader = workflow.build_wikidata(goal, catalog, entity, dir_io)
    wd_generator = workflow.preprocess_wikidata(goal, wd_reader)

    positive_samples, feature_vectors = None, None

    # flag that indicates we need to add a header the first time we write
    # to working file
    for i, wd_chunk in enumerate(wd_generator, 1):
        # Positive samples from Wikidata
        if positive_samples is None:
            positive_samples = wd_chunk[keys.TID]
        else:
            positive_samples = concat([
                positive_samples,
                wd_chunk[keys.TID]
            ])

        # Samples index from Wikidata
<<<<<<< HEAD
        all_samples = blocking.prefect_block_on_column(
            goal, catalog, entity,
            # for train we always block on name tokens
            wd_chunk[constants.NAME_TOKENS],
            i, dir_io, target_column=constants.NAME_TOKENS)
=======
        all_samples = blocking.full_text_query_block(
            goal, catalog, wd_chunk[keys.NAME_TOKENS], i, target_database.get_main_entity(catalog, entity), dir_io)
>>>>>>> a82a638c

        # Build target chunk based on samples
        target_reader = data_gathering.gather_target_dataset(
            goal, entity, catalog, set(all_samples.get_level_values(keys.TID)))

        # Preprocess target chunk
        target_chunk = workflow.preprocess_target(
            goal, target_reader)

        features_path = os.path.join(
            dir_io, constants.FEATURES % (catalog, entity, goal, i))

        chunk_fv = workflow.extract_features(
            all_samples, wd_chunk, target_chunk, features_path)

        if feature_vectors is None:
            feature_vectors = chunk_fv
        else:
            feature_vectors = concat([feature_vectors, chunk_fv], sort=False)

    # positive_samples = concat(positive_samples)
    positive_samples_index = MultiIndex.from_tuples(zip(
        positive_samples.index, positive_samples), names=[keys.QID, keys.TID])

    feature_vectors = feature_vectors.fillna(
        constants.FEATURE_MISSING_VALUE)

    # dump final data so we can reuse it next time
    feature_vectors.to_pickle(feature_vectors_fpath)

    # MultiIndex has no `to_pickle` method, so we pickle it in the usual way
    pickle.dump(positive_samples_index, gzip.open(
        positive_samples_index_fpath, 'wb'))

    LOGGER.info('Built positive samples index from Wikidata')
    return feature_vectors, positive_samples_index


def _build_positive_samples_index(wd_reader1):
    LOGGER.info('Building positive samples index from Wikidata ...')
    positive_samples = []
    for chunk in wd_reader1:
        # TODO don't wipe out QIDs with > 1 positive samples!
        tids_series = chunk.set_index(keys.QID)[keys.TID].map(
            lambda cell: cell[0] if isinstance(cell, list) else cell)
        positive_samples.append(tids_series)

    positive_samples = concat(positive_samples)
    positive_samples_index = MultiIndex.from_tuples(zip(
        positive_samples.index, positive_samples), names=[keys.QID, keys.TID])
    LOGGER.info('Built positive samples index from Wikidata')
    return positive_samples_index


def _train(classifier, feature_vectors, positive_samples_index, **kwargs):
    model = utils.initialize_classifier(classifier, feature_vectors, **kwargs)

    LOGGER.info('Training a %s', classifier)
    model.fit(feature_vectors, positive_samples_index)

    LOGGER.info('Training done')
    return model<|MERGE_RESOLUTION|>--- conflicted
+++ resolved
@@ -122,16 +122,11 @@
             ])
 
         # Samples index from Wikidata
-<<<<<<< HEAD
         all_samples = blocking.prefect_block_on_column(
             goal, catalog, entity,
             # for train we always block on name tokens
-            wd_chunk[constants.NAME_TOKENS],
-            i, dir_io, target_column=constants.NAME_TOKENS)
-=======
-        all_samples = blocking.full_text_query_block(
-            goal, catalog, wd_chunk[keys.NAME_TOKENS], i, target_database.get_main_entity(catalog, entity), dir_io)
->>>>>>> a82a638c
+            wd_chunk[keys.NAME_TOKENS],
+            i, dir_io, target_column=keys.NAME_TOKENS)
 
         # Build target chunk based on samples
         target_reader = data_gathering.gather_target_dataset(
