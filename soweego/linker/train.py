#!/usr/bin/env python3
# -*- coding: utf-8 -*-

"""Training set construction for supervised linking."""
from typing import Dict, Tuple

__author__ = 'Marco Fossati'
__email__ = 'fossati@spaziodati.eu'
__version__ = '1.0'
__license__ = 'GPL-3.0'
__copyright__ = 'Copyleft 2018, Hjfocs'

import logging
import os
import sys

import click
import pandas as pd
from keras import backend as K
<<<<<<< HEAD
from pandas import concat, MultiIndex
=======
from pandas import MultiIndex, concat
from typing import Tuple
>>>>>>> db1c1ef8
from sklearn.externals import joblib
from sklearn.model_selection import GridSearchCV

from soweego.commons import (
    constants,
    data_gathering,
    keys,
    target_database,
    utils,
)
from soweego.linker import blocking, workflow

LOGGER = logging.getLogger(__name__)


@click.command(
    context_settings={'ignore_unknown_options': True, 'allow_extra_args': True}
)
@click.argument('classifier', type=click.Choice(constants.CLASSIFIERS))
@click.argument(
    'target', type=click.Choice(target_database.supported_targets())
)
@click.argument(
    'target_type', type=click.Choice(target_database.supported_entities())
)
@click.option(
    '--tune',
    is_flag=True,
    help='Run grid search for hyperparameters tuning. Default: no.',
)
@click.option(
    '-k',
    '--k-folds',
    default=5,
    help="Number of folds for hyperparameters tuning. Use with '--tune' Default: 5.",
)
@click.option(
    '-d',
    '--dir-io',
    type=click.Path(file_okay=False),
    default=constants.SHARED_FOLDER,
    help="Input/output directory, default: '%s'." % constants.SHARED_FOLDER,
)
@click.pass_context
def cli(ctx, classifier, target, target_type, tune, k_folds, dir_io):
    """Train a probabilistic linker."""
    kwargs = utils.handle_extra_cli_args(ctx.args)
    # the above will return None only if args are provided and badly formatted
    # if no args are provided then `kwargs` will be an empty dict
    if kwargs is None:
        sys.exit(1)

    model = execute(
        classifier=constants.CLASSIFIERS[classifier],
        catalog=target,
        entity=target_type,
        tune=tune,
        k=k_folds,
        dir_io=dir_io,
        **kwargs,
    )
    outfile = os.path.join(
        dir_io, constants.LINKER_MODEL % (target, target_type, classifier)
    )
    os.makedirs(os.path.dirname(outfile), exist_ok=True)
    joblib.dump(model, outfile)

    K.clear_session()
    LOGGER.info("%s model dumped to '%s'", classifier, outfile)


def execute(classifier: str, catalog: str, entity: str, tune: bool, k: int, dir_io: str, **kwargs):
    """
    Execute the actual training

    :param classifier: The name of the classifier. Possible values are
        defined in :const:`soweego.commons.constants.CLASSIFIERS`
    :param catalog: The name of the catalog we want to train on. Possible
        values are defined in :const:`soweego.commons.constants.TARGET_CATALOGS`
    :param entity: The name of the entity, for the catalog, that we want to train on.
        These are also defined in :const:`soweego.commons.constants.TARGET_CATALOGS`
    :param tune: Whether to run grid search for hyperparameters tuning or not.
    :param k: Number of folds for hyperparameters tuning. This is only used when
        `tune=True`
    :param dir_io: Input/Output directory where working files will be saved.
    :param kwargs: extra kwargs that will be passed to the grid search and model
        initialization
    :return: The trained model
    """
    if tune and classifier in (
            keys.SINGLE_LAYER_PERCEPTRON,
            keys.MULTI_LAYER_PERCEPTRON,
    ):
        # TODO make Keras work with GridSearchCV
        raise NotImplementedError(
            f'Grid search for {classifier} is not supported'
        )

    feature_vectors, positive_samples_index = build_dataset(
        'training', catalog, entity, dir_io
    )

    if tune:
        best_params = _grid_search(
            k, feature_vectors, positive_samples_index, classifier, **kwargs
        )
        # TODO find a way to avoid retraining: pass _grid_search.best_estimator_ to recordlinkage classifiers. See 'refit' param in https://scikit-learn.org/stable/modules/generated/sklearn.model_selection.GridSearchCV.html#sklearn.model_selection.GridSearchCV

        # return the trained model using the best hyperparameters
        return _train(
            classifier, feature_vectors, positive_samples_index, **best_params
        )

    return _train(classifier, feature_vectors, positive_samples_index, **kwargs)


def _grid_search(
        k: int,
        feature_vectors: pd.DataFrame,
        positive_samples_index: pd.MultiIndex,
        classifier: str,
        **kwargs
) -> Dict:
    k_fold, target = utils.prepare_stratified_k_fold(
        k, feature_vectors, positive_samples_index
    )
    model = utils.initialize_classifier(classifier, feature_vectors, **kwargs)
    grid_search = GridSearchCV(
        model.kernel,
        constants.PARAMETER_GRIDS[classifier],
        scoring='f1',
        n_jobs=-1,
        cv=k_fold,
    )
    grid_search.fit(feature_vectors.to_numpy(), target)
    return grid_search.best_params_


<<<<<<< HEAD
def build_dataset(goal: str, catalog: str, entity: str, dir_io: str) -> Tuple[pd.DataFrame, pd.MultiIndex]:
=======
def build_dataset(
    goal: str, catalog: str, entity: str, dir_io: str
) -> Tuple[pd.DataFrame, pd.MultiIndex]:
>>>>>>> db1c1ef8
    """
    Creates a dataset for `goal`.

    :param goal: Can be `evaluate` or `train`. Specifies for what end we want
        to use the dataset.
    :param catalog: The external catalog we want to get data for.
    :param entity: The entity in the specified catalog we want to get data for.
    :param dir_io: Input/Output directory where working files will be saved.
    :return: Tuple where the first element is a :class:`pandas.DataFrame` representing
        the features extracted for a given (*QID*, *TID*) pair. The second element of the
        Tuple is a :class:`pandas.MultiIndex`, which represents which (*QID*, *TID*) pairs
        are positive samples (so, which pairs are really the same entity)
    """

    wd_reader = workflow.build_wikidata(goal, catalog, entity, dir_io)
    wd_generator = workflow.preprocess_wikidata(goal, wd_reader)

    positive_samples, feature_vectors = None, None

    for i, wd_chunk in enumerate(wd_generator, 1):
        # Concatenate new positive samples from Wikidata
        # to our current collection
        if positive_samples is None:
            positive_samples = wd_chunk[keys.TID]
        else:
            positive_samples = concat([positive_samples, wd_chunk[keys.TID]])

        # Samples index from Wikidata
        all_samples = blocking.full_text_query_block(
            goal,
            catalog,
            wd_chunk[keys.NAME_TOKENS],
            i,
            target_database.get_main_entity(catalog, entity),
            dir_io,
        )

        # Build target chunk based on samples
        target_reader = data_gathering.gather_target_dataset(
            goal, entity, catalog, set(all_samples.get_level_values(keys.TID))
        )

        # Preprocess target chunk
        target_chunk = workflow.preprocess_target(goal, target_reader)

        # Get features
        features_path = os.path.join(
            dir_io, constants.FEATURES % (catalog, entity, goal, i)
        )

        chunk_fv = workflow.extract_features(
            all_samples, wd_chunk, target_chunk, features_path
        )

        # Concatenate current feature fectors to our collection
        if feature_vectors is None:
            feature_vectors = chunk_fv
        else:
            feature_vectors = concat([feature_vectors, chunk_fv], sort=False)

    positive_samples_index = MultiIndex.from_tuples(
        zip(positive_samples.index, positive_samples),
        names=[keys.QID, keys.TID],
    )

    feature_vectors = feature_vectors.fillna(constants.FEATURE_MISSING_VALUE)

    LOGGER.info('Built positive samples index from Wikidata')
    return feature_vectors, positive_samples_index


def _train(classifier, feature_vectors, positive_samples_index, **kwargs):
    model = utils.initialize_classifier(classifier, feature_vectors, **kwargs)

    LOGGER.info('Training a %s', classifier)
    model.fit(feature_vectors, positive_samples_index)

    LOGGER.info('Training done')
    return model<|MERGE_RESOLUTION|>--- conflicted
+++ resolved
@@ -2,7 +2,6 @@
 # -*- coding: utf-8 -*-
 
 """Training set construction for supervised linking."""
-from typing import Dict, Tuple
 
 __author__ = 'Marco Fossati'
 __email__ = 'fossati@spaziodati.eu'
@@ -17,12 +16,8 @@
 import click
 import pandas as pd
 from keras import backend as K
-<<<<<<< HEAD
-from pandas import concat, MultiIndex
-=======
 from pandas import MultiIndex, concat
-from typing import Tuple
->>>>>>> db1c1ef8
+from typing import Dict, Tuple
 from sklearn.externals import joblib
 from sklearn.model_selection import GridSearchCV
 
@@ -161,13 +156,9 @@
     return grid_search.best_params_
 
 
-<<<<<<< HEAD
-def build_dataset(goal: str, catalog: str, entity: str, dir_io: str) -> Tuple[pd.DataFrame, pd.MultiIndex]:
-=======
 def build_dataset(
     goal: str, catalog: str, entity: str, dir_io: str
 ) -> Tuple[pd.DataFrame, pd.MultiIndex]:
->>>>>>> db1c1ef8
     """
     Creates a dataset for `goal`.
 
