#!/usr/bin/env python3
# -*- coding: utf-8 -*-

"""Record linkage workflow, shared between training and classification."""

__author__ = 'Marco Fossati'
__email__ = 'fossati@spaziodati.eu'
__version__ = '1.0'
__license__ = 'GPL-3.0'
__copyright__ = 'Copyleft 2018, Hjfocs'

import datetime
import gzip
import json
import logging
import os
from multiprocessing import cpu_count
from typing import Generator, Tuple

import pandas as pd
import recordlinkage as rl
from numpy import nan
from pandas.io.json.json import JsonReader

from soweego.commons import (constants, data_gathering, target_database,
                             text_utils, url_utils)
from soweego.commons.logging import log_dataframe_info
from soweego.linker.feature_extraction import (DateCompare, OccupationQidSet,
                                               SimilarTokens, StringList,
                                               UrlList)
from soweego.wikidata import api_requests, vocabulary

LOGGER = logging.getLogger(__name__)


def build_wikidata(goal, catalog, entity, dir_io):
    if goal == 'training':
        wd_io_path = os.path.join(
            dir_io, constants.WD_TRAINING_SET % (catalog, entity))
        qids_and_tids = {}
    elif goal == 'classification':
        wd_io_path = os.path.join(
            dir_io, constants.WD_CLASSIFICATION_SET % (catalog, entity))
        qids_and_tids = None
    else:
        raise ValueError(
            "Invalid 'goal' parameter: %s. Should be 'training' or 'classification'" % goal)

    catalog_pid = target_database.get_pid(catalog)

    if os.path.exists(wd_io_path):
        LOGGER.info(
            "Will reuse existing Wikidata %s set: '%s'", goal, wd_io_path)
        if goal == 'training':
            with gzip.open(wd_io_path, 'rt') as wd_io:
                for line in wd_io:
                    item = json.loads(line.rstrip())
                    qids_and_tids[item[constants.QID]] = {
                        constants.TID: item[constants.TID]}
            LOGGER.debug(
                "Reconstructed dictionary with QIDS and target IDs from '%s'", wd_io_path)

    else:
        LOGGER.info(
            "Building Wikidata %s set, output file '%s' ...", goal, wd_io_path)

        if goal == 'training':
            data_gathering.gather_target_ids(
                entity, catalog, catalog_pid, qids_and_tids)
            qids = qids_and_tids.keys()
        elif goal == 'classification':
            qids = data_gathering.gather_qids(entity, catalog, catalog_pid)

        url_pids, ext_id_pids_to_urls = data_gathering.gather_relevant_pids()
        with gzip.open(wd_io_path, 'wt') as wd_io:
            api_requests.get_data_for_linker(catalog,
                                             qids, url_pids, ext_id_pids_to_urls, wd_io, qids_and_tids)

    wd_df_reader = pd.read_json(wd_io_path, lines=True, chunksize=1000)

    LOGGER.info('Wikidata %s set built', goal)
    return wd_df_reader


def build_target(goal, catalog, entity, qids_and_tids):
    handle_goal(goal)

    LOGGER.info('Building %s %s set ...', catalog, goal)

    if goal == 'classification':
        if qids_and_tids:
            raise ValueError(
                "Invalid 'qids_and_tids' parameter: it should be None when 'goal' is 'classification'")
        qids_and_tids = {}
        data_gathering.gather_target_ids(
            entity, catalog, target_database.get_pid(catalog), qids_and_tids)

    target_df_reader = data_gathering.gather_target_dataset(
        goal, entity, catalog, _get_tids(qids_and_tids))

    LOGGER.info('Target %s set built', goal)

    return target_df_reader


def _get_tids(qids_and_tids):
    tids = set()
    for data in qids_and_tids.values():
        for identifier in data[constants.TID]:
            tids.add(identifier)
    return tids


def train_test_build(catalog, entity, dir_io):
    LOGGER.info("Building %s %s dataset for training and test, I/O directory: '%s'",
                catalog, entity, dir_io)

    # Wikidata
    wd_df_reader = build_wikidata('training', catalog, entity, dir_io)

    # Target
    target_df_reader = build_target('training', catalog, entity, qids_and_tids)

    return wd_df_reader, target_df_reader


def preprocess(goal: str, wikidata_reader: JsonReader, target_reader: JsonReader) -> Tuple[
        Generator[pd.DataFrame, None, None], Generator[pd.DataFrame, None, None]]:
    handle_goal(goal)
    return preprocess_wikidata(goal, wikidata_reader), preprocess_target(goal, target_reader)


def extract_features(candidate_pairs: pd.MultiIndex, wikidata: pd.DataFrame, target: pd.DataFrame,
                     path_io: str) -> pd.DataFrame:
    LOGGER.info('Extracting features ...')

    if os.path.exists(path_io):
        LOGGER.info("Will reuse existing features: '%s'", path_io)
        return pd.read_pickle(path_io)

    def in_both_datasets(col: str) -> bool:
        """Checks if `col` is available in both datasets"""
        return (col in wikidata.columns) and (col in target.columns)

    compare = rl.Compare(n_jobs=cpu_count())
    # TODO feature engineering on more fields

    # Feature 1: exact match on URLs
    if in_both_datasets(constants.URL):
        compare.add(UrlList(constants.URL, constants.URL, label='url_exact'))

    # Feature 2: dates
    if in_both_datasets(constants.DATE_OF_BIRTH):
        compare.add(DateCompare(constants.DATE_OF_BIRTH,
                                constants.DATE_OF_BIRTH, label='date_of_birth'))
    if in_both_datasets(constants.DATE_OF_DEATH):
        compare.add(DateCompare(constants.DATE_OF_DEATH,
                                constants.DATE_OF_DEATH, label='date_of_death'))

    # Feature 3: Levenshtein distance on name tokens
    if in_both_datasets(constants.NAME_TOKENS):
        compare.add(StringList(constants.NAME_TOKENS,
                               constants.NAME_TOKENS, label='name_levenshtein'))

    # Feature 4: similar name tokens
        compare.add(SimilarTokens(constants.NAME_TOKENS,
                                  constants.NAME_TOKENS, label='similar_name_tokens'))

    # Feature 5: cosine similarity on descriptions
    if in_both_datasets(constants.DESCRIPTION):
        compare.add(StringList(constants.DESCRIPTION, constants.DESCRIPTION,
                               algorithm='cosine', analyzer='soweego', label='description_cosine'))

    # Feature 6: occupation QIDs
    occupations_col_name = vocabulary.LINKER_PIDS[vocabulary.OCCUPATION]
    if in_both_datasets(occupations_col_name):
        compare.add(OccupationQidSet(occupations_col_name,
                                     occupations_col_name,
                                     label='occupation_qids'))

    feature_vectors = compare.compute(candidate_pairs, wikidata, target)
    pd.to_pickle(feature_vectors, path_io)

    LOGGER.info("Features dumped to '%s'", path_io)
    LOGGER.info('Feature extraction done')
    return feature_vectors


def init_model(classifier, binarize):
    # TODO expose other useful parameters
    if classifier is rl.NaiveBayesClassifier:
        model = classifier(binarize=binarize)
    elif classifier is rl.SVMClassifier:
        # TODO implement SVM
        raise NotImplementedError
    return model


def preprocess_wikidata(goal, wikidata_reader):
    handle_goal(goal)

    LOGGER.info('Preprocessing Wikidata ...')

    for i, chunk in enumerate(wikidata_reader, 1):
        # 1. QID as index
        chunk.set_index(constants.QID, inplace=True)
        log_dataframe_info(
            LOGGER, chunk, f"Built index from '{constants.QID}' column")

        # 2. Drop columns with null values only
        _drop_null_columns(chunk)

        # 3. Training only: join target IDs if multiple
        # TODO don't wipe out QIDs with > 1 positive samples!
        if goal == 'training':
            chunk[constants.TID] = chunk[constants.TID].map(
                lambda cell: cell[0] if isinstance(cell, list) else cell)

        # 4. Tokenize & join strings lists columns
        for column in (constants.NAME, constants.PSEUDONYM):
<<<<<<< HEAD
            try:
                chunk[f'{column}_tokens'] = chunk[column].apply(
                    tokenize_values, args=(text_utils.tokenize,))
            except KeyError:
                continue
=======
            if chunk.get(column) is not None:
                chunk[f'{column}_tokens'] = chunk[column].apply(
                    tokenize_values, args=(text_utils.tokenize,))
>>>>>>> ac73c262

        # 5. Tokenize & join URLs lists
        chunk[constants.URL_TOKENS] = chunk[constants.URL].apply(
            tokenize_values, args=(url_utils.tokenize,))

        # 6. Shared preprocessing
        chunk = _shared_preprocessing(chunk, _will_handle_dates(chunk))

        LOGGER.info('Chunk %d done', i)
        yield chunk

    LOGGER.info('Wikidata preprocessing done')


def preprocess_target(goal, target_reader):
    handle_goal(goal)

    LOGGER.info('Preprocessing target ...')

    target = pd.concat([chunk for chunk in target_reader], sort=False)

    # 1. Drop target DB internal ID columns
    LOGGER.info("Dropping '%s' columns ...", constants.INTERNAL_ID)
    target.drop(columns=constants.INTERNAL_ID, inplace=True)
    log_dataframe_info(
        LOGGER, target, f"Dropped '{constants.INTERNAL_ID}'' columns")

    # 2. Rename non-null catalog ID column & drop others
    LOGGER.info("Renaming '%s' column with no null values to '%s' & dropping '%s' columns with null values ...",
                constants.CATALOG_ID, constants.TID, constants.CATALOG_ID)
    # If 'catalog_id' is one column (i.e., a Series),
    # then it won't have None values
    if isinstance(target[constants.CATALOG_ID], pd.Series):
        target[constants.TID] = target[constants.CATALOG_ID]
    else:
        no_nulls = target[constants.CATALOG_ID].dropna(axis=1)
        # It may happen that more than 1 column has no null values:
        # in this case, they must be identical,
        # so take the first one
        target[constants.TID] = no_nulls.iloc[:, 0] if isinstance(
            no_nulls, pd.DataFrame) else no_nulls
    target.drop(columns=constants.CATALOG_ID, inplace=True)
    log_dataframe_info(
        LOGGER, target,
        f"Renamed '{constants.CATALOG_ID}' column with no null values to '{constants.TID}' & dropped '{constants.CATALOG_ID}' columns with null values")

    # 3. Drop columns with null values only
    LOGGER.info('Dropping columns with null values only ...')
    _drop_null_columns(target)

    will_handle_dates = _will_handle_dates(target)

    # 4. Pair dates with their precision & drop precision columns
    if will_handle_dates:
        LOGGER.info('Pairing date columns with precision ones ...')
        target[constants.DATE_OF_BIRTH] = list(
            zip(target[constants.DATE_OF_BIRTH], target[constants.BIRTH_PRECISION]))
        target[constants.DATE_OF_DEATH] = list(
            zip(target[constants.DATE_OF_DEATH], target[constants.DEATH_PRECISION]))
        target.drop(columns=[constants.BIRTH_PRECISION,
                             constants.DEATH_PRECISION], inplace=True)
        log_dataframe_info(
            LOGGER, target, 'Paired date columns with precision ones')

    # 5. Aggregate denormalized data on target ID
    # TODO Token lists may contain duplicate tokens
    LOGGER.info("Aggregating denormalized data on '%s' column ...",
                constants.TID)
    target = target.groupby(constants.TID).agg(lambda x: list(set(x)))
    log_dataframe_info(
        LOGGER, target, f"Data indexed and aggregated on '{constants.TID}' column")
    # 6. Shared preprocessing
    target = _shared_preprocessing(target, will_handle_dates)

    LOGGER.info('Target preprocessing done')
    return target


def _shared_preprocessing(df, will_handle_dates):
    LOGGER.info('Joining descriptions ...')
    _join_descriptions(df)

    _occupations_to_set(df)

    if will_handle_dates:
        LOGGER.info('Handling dates ...')
        _handle_dates(df)
        
    LOGGER.info('Stringifying lists with a single value ...')
    df = _pull_out_from_single_value_list(df)

    return df


def _drop_null_columns(target):
    target.dropna(axis=1, how='all', inplace=True)
    log_dataframe_info(
        LOGGER, target, 'Dropped columns with null values only')


def _handle_dates(df):
    # Datasets are hitting pandas timestamp limitations, see
    # http://pandas.pydata.org/pandas-docs/stable/user_guide/timeseries.html#timestamp-limitations
    # Parse into Period instead, see
    # http://pandas.pydata.org/pandas-docs/stable/user_guide/timeseries.html#timeseries-oob
    for column in (constants.DATE_OF_BIRTH, constants.DATE_OF_DEATH):
        if df.get(column) is None:
            LOGGER.warning(
                "No '%s' column in DataFrame, won't handle its dates. Perhaps it was dropped because it contained null values only",
                column)
            continue

        df[column] = df[column].map(
            _parse_dates_list, na_action='ignore')

    log_dataframe_info(LOGGER, df, 'Parsed dates')


def _will_handle_dates(df):
    dob_column = df.get(constants.DATE_OF_BIRTH)
    dod_column = df.get(constants.DATE_OF_DEATH)

    if dob_column is None and dod_column is None:
        LOGGER.warning(
            "Neither '%s' nor '%s' column in DataFrame, won't handle dates. Perhaps they were dropped because they contained null values only",
            constants.DATE_OF_BIRTH, constants.DATE_OF_DEATH)
        return False

    return True


def _parse_dates_list(dates_list):
    dates = []
    # 1990-11-06T00:00:00Z
    for date, precision in dates_list:
        if pd.isna(date) or pd.isna(precision):
            LOGGER.debug(
                'Skipping null value. Date: %s - Precision: %s', date, precision)
            continue
        if precision in vocabulary.DATE_PRECISION:
            if precision < vocabulary.YEAR:  # From decades to billion years
                LOGGER.debug('Date precision: %s. Falling back to YEAR, due to lack of support in Python pandas.Period',
                             vocabulary.DATE_PRECISION[precision])
                _build_date_object(date, 4, dates)
            elif precision == vocabulary.YEAR:
                _build_date_object(date, 4, dates)
            elif precision == vocabulary.MONTH:
                _build_date_object(date, 7, dates)
            elif precision == vocabulary.DAY:
                _build_date_object(date, 10, dates)
            elif precision == vocabulary.HOUR:
                _build_date_object(date, 13, dates)
            elif precision == vocabulary.MINUTE:
                _build_date_object(date, 16, dates)
            elif precision == vocabulary.SECOND:
                _build_date_object(date, len(date), dates)
        else:
            LOGGER.warning(
                'Unexpected date precision: %s. Will try to parse the date anyway', precision)
            _build_date_object(date, len(date), dates)
    if not dates:
        return pd.NaT
    return dates


def _build_date_object(value, slice_index, to_dates_list):
    if isinstance(value, (datetime.date, datetime.datetime)):
        value = value.isoformat()

    try:
        to_dates_list.append(pd.Period(value[:slice_index]))
    except ValueError as ve:
        LOGGER.warning(
            "Skipping date that can't be parsed: %s. Reason: %s", value, ve)


def handle_goal(goal):
    if goal not in ('training', 'classification'):
        raise ValueError(
            "Invalid 'goal' parameter: %s. Should be 'training' or 'classification'" % goal)


def _pull_out_from_single_value_list(df):
    # TODO this produces columns with either strings or lists, probably not ideal
    df = df.applymap(lambda cell: cell[0] if isinstance(
        cell, list) and len(cell) == 1 else cell)
    log_dataframe_info(LOGGER, df, 'Stringified lists with a single value')
    return df

def _occupations_to_set(df):
    col_name = vocabulary.LINKER_PIDS[vocabulary.OCCUPATION]

    if col_name not in df.columns:
        LOGGER.info("No '%s' column in DataFrame, won't handle them", col_name)
        return

    def to_set(itm):
        # if it is an empty array (from source), or an
        # empty string (from target)
        if not itm:
            return set()

        # when coming from the DB, the occupations for target
        # are an array with only one element which is a string
        # of space separated occupations (or an empty string
        # in case there are no occupations)
        if len(itm) == 1:

            # get inner occupation ids and remove empty occupations
            itm = [x for x in itm[0].split() if x]

        return set(itm)

    LOGGER.info('Converting list of occupations into set ...')
    df[col_name] = df[col_name].apply(to_set)
    

def _join_descriptions(df):
    # TODO It certainly doesn't make sense to compare descriptions in different languages
    column = df.get(constants.DESCRIPTION)
    if column is None:
        LOGGER.warning(
            "No '%s' column in DataFrame, won't join values. Perhaps it was dropped because it contained null values only",
            constants.DESCRIPTION)
        return

    df[constants.DESCRIPTION] = df[constants.DESCRIPTION].str.join(' ')
    log_dataframe_info(LOGGER, df, 'Joined descriptions')


def tokenize_values(values, tokenize_func):
    if values is nan:
        return nan
    all_tokens = set()
    for value in values:
        value_tokens = tokenize_func(value)
        if value_tokens:
            all_tokens.update(value_tokens)
    if not all_tokens:
        LOGGER.debug('No tokens from list of values: %s', values)
        return nan
    return list(all_tokens)<|MERGE_RESOLUTION|>--- conflicted
+++ resolved
@@ -17,11 +17,11 @@
 from multiprocessing import cpu_count
 from typing import Generator, Tuple
 
+from numpy import nan
+
 import pandas as pd
 import recordlinkage as rl
-from numpy import nan
 from pandas.io.json.json import JsonReader
-
 from soweego.commons import (constants, data_gathering, target_database,
                              text_utils, url_utils)
 from soweego.commons.logging import log_dataframe_info
@@ -218,17 +218,9 @@
 
         # 4. Tokenize & join strings lists columns
         for column in (constants.NAME, constants.PSEUDONYM):
-<<<<<<< HEAD
-            try:
-                chunk[f'{column}_tokens'] = chunk[column].apply(
-                    tokenize_values, args=(text_utils.tokenize,))
-            except KeyError:
-                continue
-=======
             if chunk.get(column) is not None:
                 chunk[f'{column}_tokens'] = chunk[column].apply(
                     tokenize_values, args=(text_utils.tokenize,))
->>>>>>> ac73c262
 
         # 5. Tokenize & join URLs lists
         chunk[constants.URL_TOKENS] = chunk[constants.URL].apply(
@@ -316,7 +308,7 @@
     if will_handle_dates:
         LOGGER.info('Handling dates ...')
         _handle_dates(df)
-        
+
     LOGGER.info('Stringifying lists with a single value ...')
     df = _pull_out_from_single_value_list(df)
 
@@ -418,6 +410,7 @@
     log_dataframe_info(LOGGER, df, 'Stringified lists with a single value')
     return df
 
+
 def _occupations_to_set(df):
     col_name = vocabulary.LINKER_PIDS[vocabulary.OCCUPATION]
 
@@ -444,7 +437,7 @@
 
     LOGGER.info('Converting list of occupations into set ...')
     df[col_name] = df[col_name].apply(to_set)
-    
+
 
 def _join_descriptions(df):
     # TODO It certainly doesn't make sense to compare descriptions in different languages
