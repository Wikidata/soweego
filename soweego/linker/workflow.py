#!/usr/bin/env python3
# -*- coding: utf-8 -*-

"""Record linkage workflow, shared between training and classification."""

__author__ = 'Marco Fossati'
__email__ = 'fossati@spaziodati.eu'
__version__ = '1.0'
__license__ = 'GPL-3.0'
__copyright__ = 'Copyleft 2018, Hjfocs'

import datetime
import gzip
import json
import logging
import os
from multiprocessing import cpu_count
from typing import Generator, Tuple

import pandas as pd
import recordlinkage as rl
from numpy import nan
from pandas.io.json.json import JsonReader

from soweego.commons import (constants, data_gathering, target_database,
                             text_utils, url_utils)
from soweego.commons.logging import log_dataframe_info
from soweego.linker import classifiers, neural_networks
from soweego.linker.feature_extraction import (DateCompare, ExactList,
                                               OccupationQidSet, SimilarTokens,
                                               StringList)
from soweego.wikidata import api_requests, vocabulary

LOGGER = logging.getLogger(__name__)


def build_wikidata(goal, catalog, entity, dir_io):
    if goal == 'training':
        wd_io_path = os.path.join(
            dir_io, constants.WD_TRAINING_SET % (catalog, entity))
        qids_and_tids = {}
    elif goal == 'classification':
        wd_io_path = os.path.join(
            dir_io, constants.WD_CLASSIFICATION_SET % (catalog, entity))
        qids_and_tids = None
    else:
        raise ValueError(
            "Invalid 'goal' parameter: %s. Should be 'training' or 'classification'" % goal)

    catalog_pid = target_database.get_person_pid(catalog)

    if os.path.exists(wd_io_path):
        LOGGER.info(
            "Will reuse existing Wikidata %s set: '%s'", goal, wd_io_path)
        if goal == 'training':
            _reconstruct_qids_and_tids(wd_io_path, qids_and_tids)

    else:
        LOGGER.info(
            "Building Wikidata %s set, output file '%s' ...", goal, wd_io_path)

        if goal == 'training':
            data_gathering.gather_target_ids(
                entity, catalog, catalog_pid, qids_and_tids)
            qids = qids_and_tids.keys()
        elif goal == 'classification':
            qids = data_gathering.gather_qids(entity, catalog, catalog_pid)

        url_pids, ext_id_pids_to_urls = data_gathering.gather_relevant_pids()
        with gzip.open(wd_io_path, 'wt') as wd_io:
            api_requests.get_data_for_linker(catalog,
                                             qids, url_pids, ext_id_pids_to_urls, wd_io, qids_and_tids)

    wd_df_reader = pd.read_json(wd_io_path, lines=True, chunksize=1000)

    LOGGER.info('Wikidata %s set built', goal)
    return wd_df_reader


def _reconstruct_qids_and_tids(wd_io_path, qids_and_tids):
    with gzip.open(wd_io_path, 'rt') as wd_io:
        for line in wd_io:
            item = json.loads(line.rstrip())
            qids_and_tids[item[constants.QID]] = {
                constants.TID: item[constants.TID]}
    LOGGER.debug(
        "Reconstructed dictionary with QIDS and target IDs from '%s'", wd_io_path)


def build_target(goal, catalog, entity, qids_and_tids):
    handle_goal(goal)

    LOGGER.info('Building %s %s set ...', catalog, goal)

    if goal == 'classification':
        if qids_and_tids:
            raise ValueError(
                "Invalid 'qids_and_tids' parameter: it should be None when 'goal' is 'classification'")
        qids_and_tids = {}
        data_gathering.gather_target_ids(
            entity, catalog, target_database.get_person_pid(catalog), qids_and_tids)

    target_df_reader = data_gathering.gather_target_dataset(
        goal, entity, catalog, _get_tids(qids_and_tids))

    LOGGER.info('Target %s set built', goal)

    return target_df_reader


def _get_tids(qids_and_tids):
    tids = set()
    for data in qids_and_tids.values():
        for identifier in data[constants.TID]:
            tids.add(identifier)
    return tids


def preprocess(goal: str, wikidata_reader: JsonReader, target_reader: JsonReader) -> Tuple[
        Generator[pd.DataFrame, None, None], Generator[pd.DataFrame, None, None]]:
    handle_goal(goal)
    return preprocess_wikidata(goal, wikidata_reader), preprocess_target(goal, target_reader)


def extract_features(candidate_pairs: pd.MultiIndex, wikidata: pd.DataFrame, target: pd.DataFrame,
                     path_io: str) -> pd.DataFrame:
    LOGGER.info('Extracting features ...')

    if os.path.exists(path_io):
        LOGGER.info("Will reuse existing features: '%s'", path_io)
        return pd.read_pickle(path_io)

    def in_both_datasets(col: str) -> bool:
        """Checks if `col` is available in both datasets"""
        return (col in wikidata.columns) and (col in target.columns)

    compare = rl.Compare(n_jobs=cpu_count())
    # TODO feature engineering on more fields
    # Feature 1: exact match on names
    if in_both_datasets(constants.NAME):
        compare.add(ExactList(constants.NAME,
                              constants.NAME, label='name_exact'))

    # Feature 2: exact match on URLs
    if in_both_datasets(constants.URL):
        compare.add(ExactList(constants.URL, constants.URL, label='url_exact'))

    # Feature 3: dates
    if in_both_datasets(constants.DATE_OF_BIRTH):
        compare.add(DateCompare(constants.DATE_OF_BIRTH,
                                constants.DATE_OF_BIRTH, label='date_of_birth'))
    if in_both_datasets(constants.DATE_OF_DEATH):
        compare.add(DateCompare(constants.DATE_OF_DEATH,
                                constants.DATE_OF_DEATH, label='date_of_death'))

    # Feature 4: Levenshtein distance on name tokens
    if in_both_datasets(constants.NAME_TOKENS):
        compare.add(StringList(constants.NAME_TOKENS,
                               constants.NAME_TOKENS, label='name_levenshtein'))

    # Feature 5: string kernel similarity on name tokens
        compare.add(StringList(constants.NAME_TOKENS, constants.NAME_TOKENS,
                               algorithm='cosine', analyzer='char_wb', label='name_string_kernel_cosine'))

    # Feature 6: similar name tokens
        compare.add(SimilarTokens(constants.NAME_TOKENS,
                                  constants.NAME_TOKENS, label='similar_name_tokens'))

    # Feature 7: cosine similarity on descriptions
    if in_both_datasets(constants.DESCRIPTION):
        compare.add(StringList(constants.DESCRIPTION, constants.DESCRIPTION,
                               algorithm='cosine', analyzer='soweego', label='description_cosine'))

    # Feature 8: occupation QIDs
    occupations_col_name = vocabulary.LINKER_PIDS[vocabulary.OCCUPATION]
    if in_both_datasets(occupations_col_name):
        compare.add(OccupationQidSet(occupations_col_name,
                                     occupations_col_name,
                                     label='occupation_qids'))

    feature_vectors = compare.compute(
        candidate_pairs, wikidata, target).drop_duplicates()
    pd.to_pickle(feature_vectors, path_io)

    LOGGER.info("Features dumped to '%s'", path_io)
    LOGGER.info('Feature extraction done')
    return feature_vectors


def init_model(classifier, *args, **kwargs):
    if classifier is constants.NAIVE_BAYES:
        model = rl.NaiveBayesClassifier(**kwargs)

    elif classifier is constants.LINEAR_SVM:
        model = rl.SVMClassifier(**kwargs)

    elif classifier is constants.SVM:
        model = classifiers.SVCClassifier(**kwargs)

    elif classifier is constants.SINGLE_LAYER_PERCEPTRON:
        model = neural_networks.SingleLayerPerceptron(*args, **kwargs)

<<<<<<< HEAD
    elif classifier is constants.PERCEPTRON_CLASSIFIER:
        model = neural_networks.SingleLayerPerceptron(number_of_features)

=======
>>>>>>> 0101db56
    elif classifier is constants.MULTILAYER_CLASSIFIER:
        model = neural_networks.MultiLayerPerceptron(number_of_features)

    else:
        err_msg = f'Unsupported classifier: {classifier}. It should be one of {set(constants.CLASSIFIERS)}'
        LOGGER.critical(err_msg)
        raise ValueError(err_msg)

    return model


def preprocess_wikidata(goal, wikidata_reader):
    handle_goal(goal)

    LOGGER.info('Preprocessing Wikidata ...')

    for i, chunk in enumerate(wikidata_reader, 1):
        # 1. QID as index
        chunk.set_index(constants.QID, inplace=True)
        log_dataframe_info(
            LOGGER, chunk, f"Built index from '{constants.QID}' column")

        # 2. Drop columns with null values only
        _drop_null_columns(chunk)

        # 3. Training only: join target IDs if multiple
        # TODO don't wipe out QIDs with > 1 positive samples!
        if goal == 'training':
            chunk[constants.TID] = chunk[constants.TID].map(
                lambda cell: cell[0] if isinstance(cell, list) else cell)

        # 4. Tokenize names
        for column in constants.NAME_FIELDS:
            if chunk.get(column) is not None:
                chunk[f'{column}_tokens'] = chunk[column].apply(
                    tokenize_values, args=(text_utils.tokenize,))

        # 5. Tokenize URLs
        chunk[constants.URL_TOKENS] = chunk[constants.URL].apply(
            tokenize_values, args=(url_utils.tokenize,))

        # 6. Shared preprocessing
        chunk = _shared_preprocessing(chunk, _will_handle_dates(chunk))

        LOGGER.info('Chunk %d done', i)
        yield chunk

    LOGGER.info('Wikidata preprocessing done')


def preprocess_target(goal, target_reader):
    handle_goal(goal)

    LOGGER.info('Preprocessing target ...')

    target = pd.concat([chunk for chunk in target_reader], sort=False)

    # 1. Drop target DB internal ID columns
    LOGGER.info("Dropping '%s' columns ...", constants.INTERNAL_ID)
    target.drop(columns=constants.INTERNAL_ID, inplace=True)
    log_dataframe_info(
        LOGGER, target, f"Dropped '{constants.INTERNAL_ID}'' columns")

    # 2. Rename non-null catalog ID column & drop others
    LOGGER.info("Renaming '%s' column with no null values to '%s' & dropping '%s' columns with null values ...",
                constants.CATALOG_ID, constants.TID, constants.CATALOG_ID)
    # If 'catalog_id' is one column (i.e., a Series),
    # then it won't have None values
    if isinstance(target[constants.CATALOG_ID], pd.Series):
        target[constants.TID] = target[constants.CATALOG_ID]
    else:
        no_nulls = target[constants.CATALOG_ID].dropna(axis=1)
        # It may happen that more than 1 column has no null values:
        # in this case, they must be identical,
        # so take the first one
        target[constants.TID] = no_nulls.iloc[:, 0] if isinstance(
            no_nulls, pd.DataFrame) else no_nulls
    target.drop(columns=constants.CATALOG_ID, inplace=True)
    log_dataframe_info(
        LOGGER, target,
        f"Renamed '{constants.CATALOG_ID}' column with no null values to '{constants.TID}' & dropped '{constants.CATALOG_ID}' columns with null values")

    # 3. Drop columns with null values only
    LOGGER.info('Dropping columns with null values only ...')
    _drop_null_columns(target)

    will_handle_dates = _will_handle_dates(target)

    # 4. Pair dates with their precision & drop precision columns
    if will_handle_dates:
        LOGGER.info('Pairing date columns with precision ones ...')
        target[constants.DATE_OF_BIRTH] = list(
            zip(target[constants.DATE_OF_BIRTH], target[constants.BIRTH_PRECISION]))
        target[constants.DATE_OF_DEATH] = list(
            zip(target[constants.DATE_OF_DEATH], target[constants.DEATH_PRECISION]))
        target.drop(columns=[constants.BIRTH_PRECISION,
                             constants.DEATH_PRECISION], inplace=True)
        log_dataframe_info(
            LOGGER, target, 'Paired date columns with precision ones')

    # 5. Aggregate denormalized data on target ID
    # TODO Token lists may contain duplicate tokens
    LOGGER.info("Aggregating denormalized data on '%s' column ...",
                constants.TID)
    target = target.groupby(constants.TID).agg(lambda x: list(set(x)))
    log_dataframe_info(
        LOGGER, target, f"Data indexed and aggregated on '{constants.TID}' column")
    # 6. Shared preprocessing
    target = _shared_preprocessing(target, will_handle_dates)

    LOGGER.info('Target preprocessing done')
    return target


def _shared_preprocessing(df, will_handle_dates):
    LOGGER.info('Normalizing fields with names ...')
    for column in constants.NAME_FIELDS:
        if df.get(column) is not None:
            df[column] = df[column].map(_normalize_values)

    _occupations_to_set(df)

    if will_handle_dates:
        LOGGER.info('Handling dates ...')
        _handle_dates(df)

    return df


def _normalize_values(values):
    normalized_values = set()
    if values is nan or not any(values):
        return nan
    for value in values:
        if not value:
            continue
        _, normalized = text_utils.normalize(value)
        normalized_values.add(normalized)
    return list(normalized_values) if normalized_values else nan


def _drop_null_columns(target):
    target.dropna(axis=1, how='all', inplace=True)
    log_dataframe_info(
        LOGGER, target, 'Dropped columns with null values only')


def _handle_dates(df):
    # Datasets are hitting pandas timestamp limitations, see
    # http://pandas.pydata.org/pandas-docs/stable/user_guide/timeseries.html#timestamp-limitations
    # Parse into Period instead, see
    # http://pandas.pydata.org/pandas-docs/stable/user_guide/timeseries.html#timeseries-oob
    for column in (constants.DATE_OF_BIRTH, constants.DATE_OF_DEATH):
        if df.get(column) is None:
            LOGGER.warning(
                "No '%s' column in DataFrame, won't handle its dates. Perhaps it was dropped because it contained null values only",
                column)
            continue

        df[column] = df[column].map(
            _parse_dates_list, na_action='ignore')

    log_dataframe_info(LOGGER, df, 'Parsed dates')


def _will_handle_dates(df):
    dob_column = df.get(constants.DATE_OF_BIRTH)
    dod_column = df.get(constants.DATE_OF_DEATH)

    if dob_column is None and dod_column is None:
        LOGGER.warning(
            "Neither '%s' nor '%s' column in DataFrame, won't handle dates. Perhaps they were dropped because they contained null values only",
            constants.DATE_OF_BIRTH, constants.DATE_OF_DEATH)
        return False

    return True


def _parse_dates_list(dates_list):
    dates = []
    # 1990-11-06T00:00:00Z
    for date, precision in dates_list:
        if pd.isna(date) or pd.isna(precision):
            LOGGER.debug(
                'Skipping null value. Date: %s - Precision: %s', date, precision)
            continue
        if precision in vocabulary.DATE_PRECISION:
            if precision < vocabulary.YEAR:  # From decades to billion years
                LOGGER.debug('Date precision: %s. Falling back to YEAR, due to lack of support in Python pandas.Period',
                             vocabulary.DATE_PRECISION[precision])
                _build_date_object(date, 4, dates)
            elif precision == vocabulary.YEAR:
                _build_date_object(date, 4, dates)
            elif precision == vocabulary.MONTH:
                _build_date_object(date, 7, dates)
            elif precision == vocabulary.DAY:
                _build_date_object(date, 10, dates)
            elif precision == vocabulary.HOUR:
                _build_date_object(date, 13, dates)
            elif precision == vocabulary.MINUTE:
                _build_date_object(date, 16, dates)
            elif precision == vocabulary.SECOND:
                _build_date_object(date, len(date), dates)
        else:
            LOGGER.warning(
                'Unexpected date precision: %s. Will try to parse the date anyway', precision)
            _build_date_object(date, len(date), dates)
    if not dates:
        return pd.NaT
    return dates


def _build_date_object(value, slice_index, to_dates_list):
    if isinstance(value, (datetime.date, datetime.datetime)):
        value = value.isoformat()

    try:
        to_dates_list.append(pd.Period(value[:slice_index]))
    except ValueError as ve:
        LOGGER.warning(
            "Skipping date that can't be parsed: %s. Reason: %s", value, ve)


def handle_goal(goal):
    if goal not in ('training', 'classification'):
        raise ValueError(
            "Invalid 'goal' parameter: %s. Should be 'training' or 'classification'" % goal)


def _occupations_to_set(df):
    col_name = vocabulary.LINKER_PIDS[vocabulary.OCCUPATION]

    if col_name not in df.columns:
        LOGGER.info("No '%s' column in DataFrame, won't handle them", col_name)
        return

    def to_set(itm):
        # if it is an empty array (from source), or an
        # empty string (from target)
        if not itm:
            return set()

        # when coming from the DB, the occupations for target
        # are an array with only one element which is a string
        # of space separated occupations (or an empty string
        # in case there are no occupations)
        if len(itm) == 1:

            # get inner occupation ids and remove empty occupations
            itm = [x for x in itm[0].split() if x]

        return set(itm)

    LOGGER.info('Converting list of occupations into set ...')
    df[col_name] = df[col_name].apply(to_set)


def tokenize_values(values, tokenize_func):
    if values is nan:
        return nan
    all_tokens = set()
    for value in values:
        value_tokens = tokenize_func(value)
        if value_tokens:
            all_tokens.update(value_tokens)
    if not all_tokens:
        LOGGER.debug('No tokens from list of values: %s', values)
        return nan
    return list(all_tokens)<|MERGE_RESOLUTION|>--- conflicted
+++ resolved
@@ -200,12 +200,6 @@
     elif classifier is constants.SINGLE_LAYER_PERCEPTRON:
         model = neural_networks.SingleLayerPerceptron(*args, **kwargs)
 
-<<<<<<< HEAD
-    elif classifier is constants.PERCEPTRON_CLASSIFIER:
-        model = neural_networks.SingleLayerPerceptron(number_of_features)
-
-=======
->>>>>>> 0101db56
     elif classifier is constants.MULTILAYER_CLASSIFIER:
         model = neural_networks.MultiLayerPerceptron(number_of_features)
 
