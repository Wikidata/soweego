#!/usr/bin/env python3
# -*- coding: utf-8 -*-

"""Record linkage workflow, shared between training and classification."""

__author__ = 'Marco Fossati'
__email__ = 'fossati@spaziodati.eu'
__version__ = '1.0'
__license__ = 'GPL-3.0'
__copyright__ = 'Copyleft 2018, Hjfocs'

import gzip
import json
import logging
import os
from multiprocessing import cpu_count
from typing import Generator, Tuple

import pandas as pd
import recordlinkage as rl
from numpy import nan
from pandas.io.json.json import JsonReader

from soweego.commons import (constants, data_gathering, target_database,
                             text_utils, url_utils)
from soweego.commons.logging import log_dataframe_info
from soweego.linker.feature_extraction import StringList, UrlList
from soweego.wikidata import api_requests, vocabulary

LOGGER = logging.getLogger(__name__)


def build_wikidata(goal, catalog, entity, dir_io):
    if goal == 'training':
        wd_io_path = os.path.join(dir_io, constants.WD_TRAINING_SET % (catalog, entity))
        qids_and_tids = {}
    elif goal == 'classification':
        wd_io_path = os.path.join(
            dir_io, constants.WD_CLASSIFICATION_SET % (catalog, entity))
        qids_and_tids = None
    else:
        raise ValueError(
            "Invalid 'goal' parameter: %s. Should be 'training' or 'classification'" % goal)

    catalog_pid = target_database.get_pid(catalog)

    if os.path.exists(wd_io_path):
        LOGGER.info(
            "Will reuse existing Wikidata %s set: '%s'", goal, wd_io_path)
        if goal == 'training':
            with gzip.open(wd_io_path, 'rt') as wd_io:
                for line in wd_io:
                    item = json.loads(line.rstrip())
                    qids_and_tids[item[constants.QID]] = {
                        constants.TID: item[constants.TID]}
            LOGGER.debug(
                "Reconstructed dictionary with QIDS and target IDs from '%s'", wd_io_path)

    else:
        LOGGER.info(
            "Building Wikidata %s set, output file '%s' ...", goal, wd_io_path)

        if goal == 'training':
            data_gathering.gather_target_ids(
                entity, catalog, catalog_pid, qids_and_tids)
            qids = qids_and_tids.keys()
        elif goal == 'classification':
            qids = data_gathering.gather_qids(entity, catalog, catalog_pid)

        url_pids, ext_id_pids_to_urls = data_gathering.gather_relevant_pids()
        with gzip.open(wd_io_path, 'wt') as wd_io:
            api_requests.get_data_for_linker(
                qids, url_pids, ext_id_pids_to_urls, wd_io, qids_and_tids)

    wd_df_reader = pd.read_json(wd_io_path, lines=True, chunksize=1000)

    LOGGER.info('Wikidata %s set built', goal)
    return wd_df_reader, qids_and_tids


<<<<<<< HEAD
def build_target(goal, catalog, entity, qids_and_tids):
    _handle_goal(goal)
=======
def build_target(goal, catalog, entity, qids_and_tids, dir_io):
    if goal == 'training':
        target_io_path = os.path.join(
            dir_io, constants.TARGET_TRAINING_SET % (catalog, entity))
    elif goal == 'classification':
        target_io_path = os.path.join(
            dir_io, constants.TARGET_CLASSIFICATION_SET % (catalog, entity))
    else:
        raise ValueError(
            "Invalid 'goal' parameter: %s. Should be 'training' or 'classification'" % goal)

    if os.path.exists(target_io_path):
        LOGGER.info("Will reuse existing %s %s set: '%s'",
                    catalog, goal, target_io_path)
    else:
        LOGGER.info("Building %s %s set, output file '%s' ...",
                    catalog, goal, target_io_path)

        if goal == 'training':
            for_classification = False
        elif goal == 'classification':
            if qids_and_tids:
                raise ValueError(
                    "Invalid 'qids_and_tids' parameter: it should be None when 'goal' is 'classification'")
            for_classification = True
            qids_and_tids = {}
            data_gathering.gather_target_ids(
                entity, catalog, target_database.get_pid(catalog), qids_and_tids)
>>>>>>> 873fab0a

    LOGGER.info('Building %s %s set ...', catalog, goal)

    if goal == 'classification':
        if qids_and_tids:
            raise ValueError(
                "Invalid 'qids_and_tids' parameter: it should be None when 'goal' is 'classification'")
        qids_and_tids = {}
        data_gathering.gather_target_ids(
            entity, catalog, target_database.get_pid(catalog), qids_and_tids)

    target_df_reader = data_gathering.gather_target_dataset(
        goal, entity, catalog, _get_tids(qids_and_tids))

    LOGGER.info('Target %s set built', goal)

    return target_df_reader


def _get_tids(qids_and_tids):
    tids = set()
    for data in qids_and_tids.values():
        for identifier in data[constants.TID]:
            tids.add(identifier)
    return tids


def train_test_build(catalog, entity, dir_io):
    LOGGER.info("Building %s %s dataset for training and test, I/O directory: '%s'",
                catalog, entity, dir_io)

    # Wikidata
    wd_df_reader, qids_and_tids = build_wikidata(
        'training', catalog, entity, dir_io)

    # Target
    target_df_reader = build_target('training', catalog, entity, qids_and_tids)

    return wd_df_reader, target_df_reader


def preprocess(goal: str, wikidata_reader: JsonReader, target_reader: JsonReader) -> Tuple[Generator[pd.DataFrame, None, None], Generator[pd.DataFrame, None, None]]:
    _handle_goal(goal)
    return _preprocess_wikidata(goal, wikidata_reader), _preprocess_target(goal, target_reader)


def extract_features(candidate_pairs: pd.MultiIndex, wikidata: pd.DataFrame, target: pd.DataFrame) -> pd.DataFrame:
    LOGGER.info('Extracting features ...')

    compare = rl.Compare(n_jobs=cpu_count())
    # TODO similar name match as a feature
    # TODO feature engineering on more fields
    # wikidata columns = Index(['tid', 'label', 'alias', 'description', 'url', 'given_name',
    #    'date_of_birth', 'date_of_death', 'place_of_death', 'birth_name',
    #    'place_of_birth', 'sex_or_gender', 'family_name', 'pseudonym'],
    # discogs columns = Index(['description_tokens', 'name_tokens', 'description', 'url', 'url_tokens',
    #    'name', 'born', 'born_precision', 'real_name', 'is_wiki',
    #    'data_quality', 'died', 'died_precision', 'identifier'],
    # Feature 1: exact match on URLs
    compare.add(UrlList(constants.URL, constants.URL, label='url_exact'))
    # Feature 2: dates
    # TODO parse dates
    # compare.date('date_of_birth', 'born', label='birth_date')
    # compare.date('date_of_death', 'died', label='death_date')
    # Feature 3: Levenshtein distance on names
    compare.add(StringList(constants.NAME_TOKENS,
                           constants.NAME_TOKENS, label='name_levenshtein'))
    # Feture 4: cosine similarity on descriptions
    compare.add(StringList(constants.DESCRIPTION, constants.DESCRIPTION,
                           algorithm='cosine', analyzer='soweego', label='description_cosine'))
    feature_vectors = compare.compute(candidate_pairs, wikidata, target)

    LOGGER.info('Feature extraction done')
    return feature_vectors


def init_model(classifier, binarize):
    # TODO expose other useful parameters
    if classifier is rl.NaiveBayesClassifier:
        model = classifier(binarize=binarize)
    elif classifier is rl.SVMClassifier:
        # TODO implement SVM
        raise NotImplementedError
    return model


def _preprocess_wikidata(goal, wikidata_reader):
    _handle_goal(goal)

    LOGGER.info('Preprocessing Wikidata ...')

    for i, chunk in enumerate(wikidata_reader, 1):
        # 1. QID as index
        chunk.set_index(constants.QID, inplace=True)
        log_dataframe_info(
            LOGGER, chunk, f"Built index from '{constants.QID}' column")

        # 2. Drop columns with null values only
        _drop_null_columns(chunk)

        # 3. Training only: join target IDs if multiple
        if goal == 'training':
            chunk[constants.TID] = chunk[constants.TID].map(
                lambda cell: ' '.join(cell) if isinstance(cell, list) else cell)

        # 4. Tokenize & join strings lists columns
        for column in (constants.NAME, constants.PSEUDONYM):
            chunk[f'{column}_tokens'] = chunk[column].apply(
                _tokenize_values, args=(text_utils.tokenize,))

        # 5. Tokenize & join URLs lists
        chunk[constants.URL_TOKENS] = chunk[constants.URL].apply(
            _tokenize_values, args=(url_utils.tokenize,))

        # 6. Shared preprocessing
        chunk = _shared_preprocessing(chunk, _will_handle_dates(chunk))

        LOGGER.info('Chunk %d done', i)
        yield chunk

    LOGGER.info('Wikidata preprocessing done')


def _preprocess_target(goal, target_reader):
    _handle_goal(goal)

    LOGGER.info('Preprocessing target ...')

    for i, chunk in enumerate(target_reader, 1):
        # 1. Drop target DB internal ID columns
        LOGGER.info("Dropping '%s' columns ...", constants.INTERNAL_ID)
        chunk.drop(columns=constants.INTERNAL_ID, inplace=True)
        log_dataframe_info(
            LOGGER, chunk, f"Dropped '{constants.INTERNAL_ID}'' columns")

        # 2. Rename non-null catalog ID column & drop others
        LOGGER.info("Renaming '%s' column with no null values to '%s' & dropping '%s' columns with null values ...",
                    constants.CATALOG_ID, constants.TID, constants.CATALOG_ID)
        chunk[constants.TID] = chunk[constants.CATALOG_ID].dropna(axis=1)
        chunk.drop(columns=constants.CATALOG_ID, inplace=True)
        log_dataframe_info(
            LOGGER, chunk, f"Renamed '{constants.CATALOG_ID}' column with no null values to '{constants.TID}' & dropped '{constants.CATALOG_ID}' columns with null values")

        # 3. Drop columns with null values only
        LOGGER.info('Dropping columns with null values only ...')
        _drop_null_columns(chunk)

        will_handle_dates = _will_handle_dates(chunk)

        # 4. Pair dates with their precision & drop precision columns
        if will_handle_dates:
            LOGGER.info('Pairing date columns with precision ones ...')
            dob_column = list(
                zip(dob_column, chunk[constants.BIRTH_PRECISION]))
            dod_column = list(
                zip(dod_column, chunk[constants.DEATH_PRECISION]))
            chunk.drop(columns=[constants.BIRTH_PRECISION,
                                constants.DEATH_PRECISION], inplace=True)
            log_dataframe_info(
                LOGGER, chunk, 'Paired date columns with precision ones')

        # 5. Aggregate denormalized data on target ID
        # TODO Token lists may contain duplicate tokens
        LOGGER.info("Aggregating denormalized data on '%s' column ...",
                    constants.TID)
        chunk = chunk.groupby(constants.TID).agg(lambda x: list(set(x)))
        log_dataframe_info(
            LOGGER, chunk, f"Data indexed and aggregated on '{constants.TID}' column")

        # 6. Training only: target ID column for blocking
        if goal == 'training':
            LOGGER.info(
                "Making '%s' column from the index for blocking ...", constants.TID)
            chunk[constants.TID] = chunk.index
            log_dataframe_info(
                LOGGER, chunk, f"Made '{constants.TID}' column from the index for blocking")

        # 7. Shared preprocessing
        chunk = _shared_preprocessing(chunk, will_handle_dates)

        LOGGER.info('Chunk %d done', i)
        yield chunk

    LOGGER.info('Target preprocessing done')


def _shared_preprocessing(df, will_handle_dates):
    LOGGER.info('Joining descriptions ...')
    _join_descriptions(df)

    if will_handle_dates:
        LOGGER.info('Handling dates ...')
        _handle_dates(df)

    LOGGER.info('Stringifying lists with a single value ...')
    df = _pull_out_from_single_value_list(df)

    return df


def _drop_null_columns(target):
    target.dropna(axis=1, how='all', inplace=True)
    log_dataframe_info(
        LOGGER, target, 'Dropped columns with null values only')


def _handle_dates(df):
    # Datasets are hitting pandas timestamp limitations, see
    # http://pandas.pydata.org/pandas-docs/stable/user_guide/timeseries.html#timestamp-limitations
    # Parse into Period instead, see
    # http://pandas.pydata.org/pandas-docs/stable/user_guide/timeseries.html#timeseries-oob
    for column in (constants.DATE_OF_BIRTH, constants.DATE_OF_DEATH):
        if column is None:
            LOGGER.warning(
                "No '%s' column in DataFrame, won't handle its dates. Perhaps it was dropped because it contained null values only", column)
            continue

        df[column] = df[column].map(
            _parse_dates_list, na_action='ignore')

    log_dataframe_info(LOGGER, df, 'Parsed dates')


def _will_handle_dates(df):
    dob_column = df.get(constants.DATE_OF_BIRTH)
    dod_column = df.get(constants.DATE_OF_DEATH)

    if dob_column is None and dod_column is None:
        LOGGER.warning("Neither '%s' nor '%s' column in DataFrame, won't handle dates. Perhaps they were dropped because they contained null values only",
                       constants.DATE_OF_BIRTH, constants.DATE_OF_DEATH)
        return False

    return True


def _parse_dates_list(dates_list):
    dates = []
    # 1990-11-06T00:00:00Z
    for date, precision in dates_list:
        if pd.isna(date) or pd.isna(precision):
            LOGGER.debug(
                'Skipping null value. Date: %s - Precision: %s', date, precision)
            continue
        if precision in vocabulary.DATE_PRECISION:
            if precision < vocabulary.YEAR:  # From decades to billion years
                LOGGER.debug('Date precision: %s. Falling back to YEAR, due to lack of support in Python pandas.Period',
                             vocabulary.DATE_PRECISION[precision])
                _build_date_object(date, 4, dates)
            elif precision is vocabulary.YEAR:
                _build_date_object(date, 4, dates)
            elif precision is vocabulary.MONTH:
                _build_date_object(date, 7, dates)
            elif precision is vocabulary.DAY:
                _build_date_object(date, 10, dates)
            elif precision is vocabulary.HOUR:
                _build_date_object(date, 13, dates)
            elif precision is vocabulary.MINUTE:
                _build_date_object(date, 16, dates)
            elif precision is vocabulary.SECOND:
                _build_date_object(date, len(date), dates)
        else:
            LOGGER.warning(
                'Unexpected date precision: %s. Will try to parse the date anyway', precision)
            _build_date_object(date, len(date), dates)
    if not dates:
        return pd.NaT
    return dates


def _build_date_object(value, slice_index, to_dates_list):
    try:
        to_dates_list.append(pd.Period(value[:slice_index]))
    except ValueError as ve:
        LOGGER.warning(
            "Skipping date that can't be parsed: %s. Reason: %s", value, ve)


def _handle_goal(goal):
    if goal not in ('training', 'classification'):
        raise ValueError(
            "Invalid 'goal' parameter: %s. Should be 'training' or 'classification'" % goal)


def _pull_out_from_single_value_list(df):
    # TODO this produces columns with either strings or lists, probably not ideal
    df = df.applymap(lambda cell: cell[0] if isinstance(
        cell, list) and len(cell) == 1 else cell)
    log_dataframe_info(LOGGER, df, 'Stringified lists with a single value')
    return df


def _join_descriptions(df):
    # TODO It certainly doesn't make sense to compare descriptions in different languages
    column = df.get(constants.DESCRIPTION)
    if column is None:
        LOGGER.warning(
            "No '%s' column in DataFrame, won't join values. Perhaps it was dropped because it contained null values only", constants.DESCRIPTION)
        return

    df[constants.DESCRIPTION] = df[constants.DESCRIPTION].str.join(' ')
    log_dataframe_info(LOGGER, df, 'Joined descriptions')


def _tokenize_values(values, tokenize_func):
    if values is nan:
        return nan
    all_tokens = set()
    for value in values:
        value_tokens = tokenize_func(value)
        if value_tokens:
            all_tokens.update(value_tokens)
    if not all_tokens:
        LOGGER.debug('No tokens from list of values: %s', values)
        return nan
    return list(all_tokens)<|MERGE_RESOLUTION|>--- conflicted
+++ resolved
@@ -78,39 +78,8 @@
     return wd_df_reader, qids_and_tids
 
 
-<<<<<<< HEAD
 def build_target(goal, catalog, entity, qids_and_tids):
     _handle_goal(goal)
-=======
-def build_target(goal, catalog, entity, qids_and_tids, dir_io):
-    if goal == 'training':
-        target_io_path = os.path.join(
-            dir_io, constants.TARGET_TRAINING_SET % (catalog, entity))
-    elif goal == 'classification':
-        target_io_path = os.path.join(
-            dir_io, constants.TARGET_CLASSIFICATION_SET % (catalog, entity))
-    else:
-        raise ValueError(
-            "Invalid 'goal' parameter: %s. Should be 'training' or 'classification'" % goal)
-
-    if os.path.exists(target_io_path):
-        LOGGER.info("Will reuse existing %s %s set: '%s'",
-                    catalog, goal, target_io_path)
-    else:
-        LOGGER.info("Building %s %s set, output file '%s' ...",
-                    catalog, goal, target_io_path)
-
-        if goal == 'training':
-            for_classification = False
-        elif goal == 'classification':
-            if qids_and_tids:
-                raise ValueError(
-                    "Invalid 'qids_and_tids' parameter: it should be None when 'goal' is 'classification'")
-            for_classification = True
-            qids_and_tids = {}
-            data_gathering.gather_target_ids(
-                entity, catalog, target_database.get_pid(catalog), qids_and_tids)
->>>>>>> 873fab0a
 
     LOGGER.info('Building %s %s set ...', catalog, goal)
 
@@ -148,6 +117,7 @@
 
     # Target
     target_df_reader = build_target('training', catalog, entity, qids_and_tids)
+
 
     return wd_df_reader, target_df_reader
 
