--- conflicted
+++ resolved
@@ -17,11 +17,11 @@
 from multiprocessing import cpu_count
 from typing import Generator, Tuple
 
+from numpy import nan
+
 import pandas as pd
 import recordlinkage as rl
-from numpy import nan
 from pandas.io.json.json import JsonReader
-
 from soweego.commons import (constants, data_gathering, target_database,
                              text_utils, url_utils)
 from soweego.commons.logging import log_dataframe_info
@@ -74,7 +74,8 @@
 
         url_pids, ext_id_pids_to_urls = data_gathering.gather_relevant_pids()
         with gzip.open(wd_io_path, 'wt') as wd_io:
-            api_requests.get_data_for_linker(catalog, entity, qids, url_pids, ext_id_pids_to_urls, wd_io, qids_and_tids)
+            api_requests.get_data_for_linker(
+                catalog, entity, qids, url_pids, ext_id_pids_to_urls, wd_io, qids_and_tids)
 
     wd_df_reader = pd.read_json(wd_io_path, lines=True, chunksize=1000)
 
@@ -153,15 +154,11 @@
         compare.add(StringList(constants.NAME_TOKENS,
                                constants.NAME_TOKENS, label='name_levenshtein'))
 
-<<<<<<< HEAD
-        # Feature 5: similar name tokens
-=======
     # Feature 5: string kernel similarity on name tokens
         compare.add(StringList(constants.NAME_TOKENS, constants.NAME_TOKENS,
                                algorithm='cosine', analyzer='char_wb', label='name_string_kernel_cosine'))
 
     # Feature 6: similar name tokens
->>>>>>> 16db266f
         compare.add(SimilarTokens(constants.NAME_TOKENS,
                                   constants.NAME_TOKENS, label='similar_name_tokens'))
 
@@ -177,16 +174,11 @@
                                      occupations_col_name,
                                      label='occupation_qids'))
 
-<<<<<<< HEAD
     if in_both_datasets(constants.GENRE):
-        compare.add(SimilarTokens(constants.GENRE, constants.GENRE, 'genre_similar_tokens'))
-
-    feature_vectors = compare.compute(candidate_pairs, wikidata, target)
-=======
-    feature_vectors = compare.compute(
-        candidate_pairs, wikidata, target).drop_duplicates()
-        
->>>>>>> 16db266f
+        compare.add(SimilarTokens(constants.GENRE,
+                    constants.GENRE, 'genre_similar_tokens'))
+
+    feature_vectors = compare.compute(candidate_pairs, wikidata, target)..drop_duplicates()
     pd.to_pickle(feature_vectors, path_io)
 
     LOGGER.info("Features dumped to '%s'", path_io)
@@ -207,12 +199,6 @@
     elif classifier is constants.SINGLE_LAYER_PERCEPTRON:
         model = neural_networks.SingleLayerPerceptron(*args, **kwargs)
 
-<<<<<<< HEAD
-    elif classifier is constants.PERCEPTRON_CLASSIFIER:
-        model = neural_networks.SingleLayerPerceptron(number_of_features)
-
-=======
->>>>>>> 16db266f
     elif classifier is constants.MULTILAYER_CLASSIFIER:
         model = neural_networks.MultiLayerPerceptron(number_of_features)
 
@@ -250,21 +236,23 @@
                 chunk[f'{column}_tokens'] = chunk[column].apply(
                     tokenize_values, args=(text_utils.tokenize,))
 
-<<<<<<< HEAD
+
+<< << << < HEAD
         # 4b. Tokenize genres if available
         if chunk.get(constants.GENRE) is not None:
             chunk[constants.GENRE] = chunk[constants.GENRE].apply(
                 tokenize_values, args=(text_utils.tokenize,))
 
         # 5. Tokenize & join URLs lists
-=======
+== == == =
         # 5. Tokenize URLs
->>>>>>> 16db266f
+>>>>>> > master
         chunk[constants.URL_TOKENS] = chunk[constants.URL].apply(
             tokenize_values, args=(url_utils.tokenize,))
 
         # 6. Shared preprocessing
-        chunk = _shared_preprocessing(chunk, _will_handle_birth_date(chunk), _will_handle_death_date(chunk))
+        chunk = _shared_preprocessing(chunk, _will_handle_birth_date(
+            chunk), _will_handle_death_date(chunk))
 
         LOGGER.info('Chunk %d done', i)
         yield chunk
