"""Module to run full soweego pipeline"""

import logging
from typing import Callable

import click

from soweego.commons import target_database
from soweego.commons.db_manager import DBManager
<<<<<<< HEAD
from soweego.importer.importer import check_links_cli, import_cli
from soweego.linker import baseline, classify, evaluate, train
=======
from soweego.importer.importer import check_links_cli as validate_links
from soweego.importer.importer import import_cli
from soweego.linker import classify, evaluate, train
>>>>>>> 0cf05759
from soweego.validator.checks import (
    check_existence_cli,
    check_links_cli,
    check_metadata_cli,
)

LOGGER = logging.getLogger(__name__)


@click.command()
@click.argument(
    'target', type=click.Choice(target_database.supported_targets())
)
@click.option(
    '--validator/--no-validator',
    default=False,
    help='Executes the validation steps for the target. Default: no.',
)
@click.option(
    '--importer/--no-importer',
    default=True,
    help='Executes the importer steps for the target. Default: yes.',
)
@click.option(
    '--linker/--no-linker',
    default=True,
    help='Executes the linker steps for the target. Default: yes.',
)
@click.option(
    '--upload/--no-upload',
    default=True,
    help='Upload the results on wikidata. Default: yes.',
)
@click.option(
    '-c',
    '--credentials-path',
    type=click.Path(file_okay=True),
    default=None,
    help="default: None",
)
def cli(
    target: str,
    validator: bool,
    importer: bool,
    linker: bool,
    upload: bool,
    credentials_path: str,
):
    """Executes importer/linker and optionally validator for a target"""

    if credentials_path:
        LOGGER.info("Using database credentials from file %s", credentials_path)
        DBManager.set_credentials_from_path(credentials_path)

    if importer:
        _importer(target)
    else:
        LOGGER.info("Skipping importer")

    if linker:
        _linker(target, upload)
    else:
        LOGGER.info("Skipping linker")

    if validator:
        _validator(target, upload)
    else:
        LOGGER.info("Skipping validator")


def _importer(target: str):
    """Contains all the command the importer has to do"""
    LOGGER.info(
        "Running importer for target: %s without resolving the URLs", target
    )
    _invoke_no_exit(import_cli, [target])
    LOGGER.info("Validating URL resolving them for target %s", target)
    _invoke_no_exit(validate_links, [target])


def _linker(target: str, upload: bool):
    """Contains all the command the linker has to do"""
    LOGGER.info("Running linker for target: %s", target)
    upload_option = "--upload" if upload else "--no-upload"
    for target_type in target_database.supported_entities_for_target(target):
        if not target_type:
            continue
        _invoke_no_exit(evaluate.cli, ['slp', target, target_type])
        _invoke_no_exit(train.cli, ['slp', target, target_type])
        _invoke_no_exit(
            classify.cli, ['slp', target, target_type, upload_option]
        )
        _invoke_no_exit(
            baseline.cli, [target, target_type, '-s', 'all', upload_option]
        )


def _validator(target: str, upload: bool):
    """Contains all the command the validator has to do"""
    upload_option = "--upload" if upload else "--no-upload"
    # Runs the validator for each kind of entity of the given target database
    for entity_type in target_database.supported_entities_for_target(target):
        LOGGER.info("Running validator for target %s %s", target, entity_type)
        _invoke_no_exit(
            check_existence_cli, [entity_type, target, upload_option]
        )
        _invoke_no_exit(check_links_cli, [entity_type, target, upload_option])
        _invoke_no_exit(
            check_metadata_cli, [entity_type, target, upload_option]
        )


def _invoke_no_exit(function: Callable, args: list):
    """Given a function avoids that it exits the program"""
    try:
        function(args)
    except SystemExit:
        pass<|MERGE_RESOLUTION|>--- conflicted
+++ resolved
@@ -7,14 +7,9 @@
 
 from soweego.commons import target_database
 from soweego.commons.db_manager import DBManager
-<<<<<<< HEAD
-from soweego.importer.importer import check_links_cli, import_cli
-from soweego.linker import baseline, classify, evaluate, train
-=======
 from soweego.importer.importer import check_links_cli as validate_links
 from soweego.importer.importer import import_cli
 from soweego.linker import classify, evaluate, train
->>>>>>> 0cf05759
 from soweego.validator.checks import (
     check_existence_cli,
     check_links_cli,
