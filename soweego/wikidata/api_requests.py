#!/usr/bin/env python3
# -*- coding: utf-8 -*-

"""Set of specific requests for the Wikidata API:
https://www.wikidata.org/w/api.php
"""

__author__ = 'Marco Fossati'
__email__ = 'fossati@spaziodati.eu'
__version__ = '1.0'
__license__ = 'GPL-3.0'
__copyright__ = 'Copyleft 2018, Hjfocs'

import json
import logging
import os
import pickle
from collections import defaultdict
from functools import lru_cache, partial
from multiprocessing.pool import Pool
from typing import Generator, TextIO
from urllib.parse import urlunsplit

import requests
from requests.exceptions import ChunkedEncodingError
from tqdm import tqdm

from soweego.commons import constants
from soweego.commons.logging import log_request_data
from soweego.wikidata import vocabulary

LOGGER = logging.getLogger(__name__)

WIKIDATA_API_URL = 'https://www.wikidata.org/w/api.php'
BUCKET_SIZE = 500


# Values: plain strings (includes URLs), monolingual strings,
# birth/death dates, QIDs (gender, birth/death places)
def parse_wikidata_value(value):
    # Plain string
    if isinstance(value, str):
        return value

    # Monolingual string
    monolingual_string_value = value.get('text')
    if monolingual_string_value:
        return monolingual_string_value

    # Date: return tuple (date, precision)
    date_value = value.get('time')
    if date_value and date_value.startswith('-'):  # Drop BC support
        LOGGER.warning(
            'Cannot parse BC (Before Christ) date, Python does not support it: %s', date_value)
        return None
    if date_value:
        return date_value[1:], value['precision']  # Get rid of leading '+'

    # QID: return set of labels
    qid_value = value.get('id')
    if qid_value:
        return _lookup_label(qid_value)

    LOGGER.warning('Failed parsing value: %s', value)
    return None


def _lookup_label(item_value):
    request_params = {
        'action': 'wbgetentities',
        'format': 'json',
        'props': 'labels'
    }
    response_body = _make_request([item_value], request_params)
    if not response_body:
        LOGGER.warning('Failed label lookup for %s', item_value)
        return None
    labels = response_body['entities'][item_value].get('labels')
    if not labels:
        LOGGER.info('No label for %s', item_value)
        return None
    return _return_monolingual_strings(item_value, labels)


<<<<<<< HEAD
def _pall_process_bucket(bucket, request_params, url_pids, ext_id_pids_to_urls, qids_and_tids,
                         no_labels_count, no_aliases_count, no_descriptions_count,
                         no_sitelinks_count, no_links_count, no_ext_ids_count, no_claims_count) -> str:

    response_body = _make_request(bucket, request_params)

    if not response_body:
        return ''

    bucket_results = []

    for qid in response_body['entities']:
        to_write = {}
        # Stick target ids if given
        if qids_and_tids:
            tids = qids_and_tids.get(qid)
            if tids:
                to_write[constants.TID] = list(tids[constants.TID])

        entity = response_body['entities'][qid]
        claims = entity.get('claims')
        if not claims:
            LOGGER.info('Skipping QID with no claims: %s', qid)
            no_claims_count += 1
            continue

        # Labels
        labels = entity.get('labels')
        if not labels:
            LOGGER.info('Skipping QID with no labels: %s', qid)
            no_labels_count += 1
            continue
        to_write[constants.QID] = qid
        to_write[constants.NAME] = _return_monolingual_strings(
            qid, labels)

        # Aliases
        aliases = entity.get('aliases')
        if aliases:
            # Merge them into labels
            to_write[constants.NAME].update(
                _return_aliases(qid, aliases))
        else:
            LOGGER.debug('%s has no aliases', qid)
            no_aliases_count += 1
        # Convert set to list for JSON serialization
        to_write[constants.NAME] = list(to_write[constants.NAME])

        # Descriptions
        descriptions = entity.get('descriptions')
        if descriptions:
            to_write[constants.DESCRIPTION] = list(
                _return_monolingual_strings(qid, descriptions))
        else:
            LOGGER.debug('%s has no descriptions', qid)
            no_descriptions_count += 1

        # Sitelinks
        sitelinks = entity.get('sitelinks')
        if sitelinks:
            to_write[constants.URL] = _return_sitelinks(sitelinks)
        else:
            LOGGER.debug('%s has no sitelinks', qid)
            to_write[constants.URL] = set()
            no_sitelinks_count += 1

        # Third-party URLs
        to_write[constants.URL].update(
            _return_third_party_urls(qid, claims, url_pids, no_links_count))

        # External ID URLs
        to_write[constants.URL].update(_return_ext_id_urls(
            qid, claims, ext_id_pids_to_urls, no_ext_ids_count))
        # Convert set to list for JSON serialization
        to_write[constants.URL] = list(to_write[constants.URL])

        # Expected claims
        to_write.update(_return_claims_for_linker(
            qid, claims, no_claims_count))

        bucket_results.append(json.dumps(to_write, ensure_ascii=False) + '\n')

    return ''.join(bucket_results)


def get_data_for_linker(qids: set, url_pids: set, ext_id_pids_to_urls: dict, fileout: TextIO, qids_and_tids: dict) -> None:
=======
def get_data_for_linker(catalog: str, qids: set, url_pids: set, ext_id_pids_to_urls: dict, fileout: TextIO, qids_and_tids: dict) -> None:
>>>>>>> ca201ab3
    no_labels_count = 0
    no_aliases_count = 0
    no_descriptions_count = 0
    no_sitelinks_count = 0
    no_links_count = 0
    no_ext_ids_count = 0
    no_claims_count = 0

    qid_buckets, request_params = _prepare_request(
        qids, 'labels|aliases|descriptions|sitelinks|claims')

<<<<<<< HEAD
    pool_function = partial(_pall_process_bucket,
                            request_params=request_params,
                            url_pids=url_pids,
                            ext_id_pids_to_urls=ext_id_pids_to_urls,
                            qids_and_tids=qids_and_tids,
                            no_labels_count=no_labels_count,
                            no_aliases_count=no_aliases_count,
                            no_descriptions_count=no_descriptions_count,
                            no_sitelinks_count=no_sitelinks_count,
                            no_links_count=no_links_count,
                            no_ext_ids_count=no_ext_ids_count,
                            no_claims_count=no_claims_count,)

    with Pool() as pool:
        for processed_bucket in pool.imap_unordered(pool_function,
                                                    tqdm(qid_buckets, total=len(qid_buckets))):

            fileout.write(processed_bucket)
=======
            entity = response_body['entities'][qid]
            claims = entity.get('claims')
            if not claims:
                LOGGER.info('Skipping QID with no claims: %s', qid)
                no_claims_count += 1
                continue

            # Labels
            labels = entity.get('labels')
            if not labels:
                LOGGER.info('Skipping QID with no labels: %s', qid)
                no_labels_count += 1
                continue
            to_write[constants.QID] = qid
            to_write[constants.NAME] = _return_monolingual_strings(
                qid, labels)

            # Aliases
            aliases = entity.get('aliases')
            if aliases:
                # Merge them into labels
                to_write[constants.NAME].update(
                    _return_aliases(qid, aliases))
            else:
                LOGGER.debug('%s has no aliases', qid)
                no_aliases_count += 1
            # Convert set to list for JSON serialization
            to_write[constants.NAME] = list(to_write[constants.NAME])

            # Descriptions
            descriptions = entity.get('descriptions')
            if descriptions:
                to_write[constants.DESCRIPTION] = list(
                    _return_monolingual_strings(qid, descriptions))
            else:
                LOGGER.debug('%s has no descriptions', qid)
                no_descriptions_count += 1

            # Sitelinks
            sitelinks = entity.get('sitelinks')
            if sitelinks:
                to_write[constants.URL] = _return_sitelinks(sitelinks)
            else:
                LOGGER.debug('%s has no sitelinks', qid)
                to_write[constants.URL] = set()
                no_sitelinks_count += 1

            # Third-party URLs
            to_write[constants.URL].update(
                _return_third_party_urls(qid, claims, url_pids, no_links_count))

            # External ID URLs
            to_write[constants.URL].update(_return_ext_id_urls(
                qid, claims, ext_id_pids_to_urls, no_ext_ids_count))
            # Convert set to list for JSON serialization
            to_write[constants.URL] = list(to_write[constants.URL])

            # Expected claims
            needs_occupations = catalog in constants.REQUIRE_OCCUPATIONS
            to_write.update(_return_claims_for_linker(
                qid, claims, no_claims_count, needs_occupations))
                
            fileout.write(json.dumps(to_write, ensure_ascii=False) + '\n')
>>>>>>> ca201ab3
            fileout.flush()

    LOGGER.info('QIDs: got %d with no labels, %d with no aliases, %d with no descriptions, %d with no sitelinks, %d with no third-party links, %d with no external ID links, %d with no expected claims',
                no_labels_count, no_aliases_count, no_descriptions_count, no_sitelinks_count, no_links_count, no_ext_ids_count, no_claims_count)


def get_metadata(qids: set) -> Generator[tuple, None, None]:
    no_claims_count = 0

    qid_buckets, request_params = _prepare_request(qids, 'claims')
    for bucket in qid_buckets:
        response_body = _make_request(bucket, request_params)
        if not response_body:
            continue
        for qid in response_body['entities']:
            claims = response_body['entities'][qid].get('claims')
            if not claims:
                LOGGER.info('Skipping QID with no claims: %s', qid)
                no_claims_count += 1
                continue
            # Remember this yields a generator of generators
            # see https://stackoverflow.com/questions/6503079/understanding-nested-yield-return-in-python#6503192
            yield _yield_expected_values(qid, claims, vocabulary.METADATA_PIDS, no_claims_count, include_pid=True)

    LOGGER.info('Got %d QIDs with no %s claims',
                no_claims_count, vocabulary.METADATA_PIDS)


def get_links(qids: set, url_pids: set, ext_id_pids_to_urls: dict) -> Generator[tuple, None, None]:
    """Get sitelinks and third-party links for each Wikidata item in the given set.

    :param qids: set of Wikidata QIDs
    :type qids: set
    :param url_pids: set of Wikidata PIDs having a URL as expected value
    :type url_pids: set
    :param ext_id_pids_to_urls: a dictionary ``{external_ID_PID: {formatter_URL: formatter_regex}}``
    :type ext_id_pids_to_urls: dict
    :return: a generator yielding ``QID, URL`` tuples
    :rtype: Generator[tuple, None, None]
    """
    no_sitelinks_count = 0
    no_links_count = 0
    no_ext_ids_count = 0

    qid_buckets, request_params = _prepare_request(qids, 'sitelinks|claims')
    for bucket in qid_buckets:
        response_body = _make_request(bucket, request_params)
        if not response_body:
            continue
        for qid in response_body['entities']:
            entity = response_body['entities'][qid]
            # Sitelinks
            yield _yield_sitelinks(entity, qid, no_sitelinks_count)

            claims = entity.get('claims')
            if claims:
                # Third-party links
                yield _yield_expected_values(qid, claims, url_pids, no_links_count)
                # External ID links
                yield _yield_ext_id_links(ext_id_pids_to_urls,
                                          claims, qid, no_ext_ids_count)
            else:
                LOGGER.warning('No claims for QID %s', qid)

    LOGGER.info('QIDs: got %d with no sitelinks, %d with no third-party links, %d with no external ID links',
                no_sitelinks_count, no_links_count, no_ext_ids_count)


def _return_monolingual_strings(qid, strings):
    # Language codes are discarded, since we opt for
    # language-agnostic feature extraction.
    # See soweego.linker.workflow#extract_features
    to_return = set()
    for data in strings.values():
        string = data.get('value')
        if not string:
            LOGGER.warning(
                'Skipping malformed monolingual string with no value for %s: %s', qid, data)
            continue
        to_return.add(string)
    return to_return


def _return_aliases(qid, aliases):
    # Language codes are discarded, since we opt for
    # language-agnostic feature extraction.
    # See soweego.linker.workflow#extract_features
    to_return = set()
    for values in aliases.values():
        for data in values:
            alias = data.get('value')
            if not alias:
                LOGGER.warning(
                    'Skipping malformed alias with no value for %s: %s', qid, data)
                continue
            to_return.add(alias)
    return to_return


def _return_sitelinks(sitelinks):
    to_return = set()
    for site, data in sitelinks.items():
        to_return.add(_build_sitelink_url(site, data['title']))
    return to_return


def _return_third_party_urls(qid, claims, url_pids, no_count):
    to_return = set()
    available = url_pids.intersection(claims.keys())
    if available:
        LOGGER.debug('Available third-party URL PIDs for %s: %s',
                     qid, available)
        for pid in available:
            for pid_claim in claims[pid]:
                value = _extract_value_from_claim(pid_claim, pid, qid)
                if not value:
                    continue
                parsed_value = parse_wikidata_value(value)
                if not parsed_value:
                    continue
                to_return.add(parsed_value)
    else:
        LOGGER.debug('No third-party URLs for %s', qid)
        no_count += 1
    return to_return


def _return_claims_for_linker(qid, claims, no_count, need_occupations):
    to_return = defaultdict(set)
    expected_pids = set(vocabulary.LINKER_PIDS.keys())
    
    if not need_occupations:
        expected_pids.remove(vocabulary.OCCUPATION)

    available = expected_pids.intersection(claims.keys())
    if available:
        LOGGER.debug('Available claim PIDs for %s: %s', qid, available)
        for pid in available:
            for pid_claim in claims[pid]:
                
                value = _extract_value_from_claim(pid_claim, pid, qid)
                if not value:
                    continue
                
                pid_label = vocabulary.LINKER_PIDS.get(pid)

                if not pid_label:
                    LOGGER.critical('PID label lookup failed: %s. The PID should be one of %s',
                                    pid, expected_pids)
                    raise ValueError('PID label lookup failed: %s. The PID should be one of %s' % (
                        pid, expected_pids))

                if pid == vocabulary.OCCUPATION:
                    # for occupations we only need their QID
                    # so we add it to `to_return` and continue,
                    # since we don't need to extract labels
                    parsed_value = value.get('id')

                else:
                    parsed_value = parse_wikidata_value(value)

                if not parsed_value:
                    continue

                if isinstance(parsed_value, set):  # Labels
                    to_return[pid_label].update(parsed_value)

                else:
                    to_return[pid_label].add(parsed_value)

    else:
        LOGGER.debug('No %s expected claims for %s', expected_pids, qid)
        no_count += 1
    return {field: list(values) for field, values in to_return.items()}


def _return_ext_id_urls(qid, claims, ext_id_pids_to_urls, no_count):
    to_return = set()
    available = set(
        ext_id_pids_to_urls.keys()).intersection(claims.keys())
    if available:
        LOGGER.debug('Available external ID PIDs for %s: %s', qid, available)
        for pid in available:
            for pid_claim in claims[pid]:
                ext_id = _extract_value_from_claim(
                    pid_claim, pid, qid)
                if not ext_id:
                    continue
                for formatter_url in ext_id_pids_to_urls[pid]:
                    to_return.add(formatter_url.replace('$1', ext_id))
    else:
        LOGGER.debug('No external ID links for %s', qid)
        no_count += 1
    return to_return


def _yield_monolingual_strings(qid, strings, string_type):
    for language_code, data in strings.items():
        string = data.get('value')
        if not string:
            LOGGER.warning(
                'Skipping malformed monolingual string with no value for %s: %s', qid, data)
            continue
        yield qid, language_code, string, string_type


def _yield_aliases(qid, aliases):
    for language_code, values in aliases.items():
        for data in values:
            alias = data.get('value')
            if not alias:
                LOGGER.warning(
                    'Skipping malformed alias with no value for %s: %s', qid, data)
                continue
            yield qid, language_code, alias, constants.ALIAS


def _yield_sitelinks(entity, qid, no_sitelinks_count):
    sitelinks = entity.get('sitelinks')
    if not sitelinks:
        LOGGER.debug('No sitelinks for %s', qid)
        no_sitelinks_count += 1
    else:
        LOGGER.debug('Sitelinks for %s: %s', qid, sitelinks)
        for site, data in sitelinks.items():
            url = _build_sitelink_url(site, data['title'])
            yield qid, url


def _yield_ext_id_links(ext_id_pids_to_urls, claims, qid, no_ext_ids_count):
    available_ext_id_pids = set(
        ext_id_pids_to_urls.keys()).intersection(claims.keys())
    if not available_ext_id_pids:
        LOGGER.debug(
            'No external identifier links for %s', qid)
        no_ext_ids_count += 1
    else:
        LOGGER.debug(
            'Available PIDs with external IDs for %s: %s', qid, available_ext_id_pids)
        for pid in available_ext_id_pids:
            for pid_claim in claims[pid]:
                ext_id = _extract_value_from_claim(
                    pid_claim, pid, qid)
                if not ext_id:
                    continue
                for formatter_url in ext_id_pids_to_urls[pid]:
                    yield qid, formatter_url.replace('$1', ext_id)


def _yield_expected_values(qid, claims, expected_pids, count, include_pid=False):
    available = expected_pids.intersection(claims.keys())
    if not available:
        LOGGER.debug('No %s expected claims for %s', expected_pids, qid)
        count += 1
    else:
        LOGGER.debug(
            'Available claims for %s: %s', qid, available)
        for pid in available:
            for pid_claim in claims[pid]:
                value = _extract_value_from_claim(
                    pid_claim, pid, qid)
                if not value:
                    continue
                if include_pid:
                    yield qid, pid, value
                else:
                    yield qid, value


def _prepare_request(qids, props):
    qid_buckets = _make_buckets(qids)
    request_params = {
        'action': 'wbgetentities',
        'format': 'json',
        'props': props
    }
    return qid_buckets, request_params


def _get_authentication_token(session: requests.Session) -> str:
    """
    Using a session instance, get a token we can use for authentication
    """
    token_request = session.get(WIKIDATA_API_URL, params={
        'action': 'query',
        'meta': 'tokens',
        'type': 'login',
        'format': 'json'
    }).json()

    return token_request['query']['tokens']['logintoken']


def _do_bot_login(session: requests.Session, token: str, bot_password: str) -> bool:
    """
    Tries to login with a session, given token and password. Returns a boolean
    stating whether the login was successful or not.

    Cookies for authentication are automatically saved into the session.
    """

    login_r = session.post(WIKIDATA_API_URL, data={
        'action': 'login',
        'lgname': 'Soweego bot',
        'lgpassword': bot_password,
        'lgtoken': token,
        'format': 'json'
    }).json()

    lg_success = login_r['login']['result'] != 'Failed'

    # message is None when login is successful
    lg_message = login_r['login'].get('reason', None)

    return lg_success, lg_message


def _load_cached_bot_session(dump_path: str) -> requests.Session:
    """
    Loads the pickled bot session checks if it is valid and returns session.

    Raises `AssertionError` if session is not valid
    Raises `FileNotFoundError` if path doesn't exist
    """

    with open(dump_path, 'rb') as file:
        LOGGER.info('Previously authenticated session exists')
        session = pickle.load(file)

        # check if session is still valid
        res = session.get(WIKIDATA_API_URL, params={
            'action': 'query',
            'assert': 'user',
            'format': 'json'
        })

        # if the assert query failed then it means
        # we need to renew the session
        if 'error' in res.json().keys():
            LOGGER.info('Session has expired and must be renewed')
            raise AssertionError

        return session


@lru_cache()
def get_authenticated_session():
    """
    Returns the token to be used for authentication.
    If token is not valid then a new one will be generated
    """

    wiki_api_dump_path = os.path.join(
        constants.SHARED_FOLDER,
        constants.WIKIDATA_API_SESSION)

    try:
        return _load_cached_bot_session(wiki_api_dump_path)

    except (FileNotFoundError, AssertionError):
        LOGGER.info('Obtaining new authenticated session')

        # The first thing we need to do is for the user to input
        # the password. This will be asked for interactively.
        # If no password is provided then we don't login, and
        # proceed.

        print('\n----- Authentication for the bot required -----')
        print('Please input the password to authenticate the bot, or leave blank if '
              "you don't want to authenticate")

        while True:
            bot_password = input('Password: ')

            session = requests.Session()  # to automatically manage cookies

            if bot_password == '':
                # maximum bucket size when unauthenticated is 50
                LOGGER.info('No password provided so unauthenticated session will be used '
                            'for this execution.')

                global BUCKET_SIZE
                BUCKET_SIZE = 50

                # we return the session at once since we don't
                # want to persist an unauthenticated session to disk
                return session

            # get token
            token = _get_authentication_token(session)

            # do login
            lg_success, lg_message = _do_bot_login(
                session, token, bot_password)

            # if login successful then break, else try again
            if lg_success:
                print('Success!\n')
                break

            else:
                print("\nCouldn't login. Possibly the password is wrong.")
                print('Reason given by server: ', lg_message)
                print('Please try again ..')

        with open(wiki_api_dump_path, 'wb') as file:
            LOGGER.info('Persisting session to disk')
            pickle.dump(session, file)

        return session


def _make_request(bucket, params):
    params['ids'] = '|'.join(bucket)
    connection_is_ok = True

    oldC = get_authenticated_session()

    session = requests.Session()
    session.cookies = oldC.cookies

    while True:
        try:
            response = session.get(WIKIDATA_API_URL, params=params)
            log_request_data(response, LOGGER)
        except ChunkedEncodingError:
            LOGGER.warning(
                'Connection broken, retrying the request to the Wikidata API')
            connection_is_ok = False
        else:
            connection_is_ok = True
        if connection_is_ok:
            break
    if not response.ok:
        LOGGER.warning('Skipping failed %s to the Wikidata API. Reason: %d %s - Full URL: %s',
                       response.request.method, response.status_code, response.reason, response.request.url)
        return None
    LOGGER.debug(
        'Successful %s to the Wikidata API. Status code: %d', response.request.method, response.status_code)
    return response.json()


def _extract_value_from_claim(pid_claim, pid, qid):
    LOGGER.debug('Processing (%s, %s) claim: %s', qid, pid, pid_claim)
    main_snak = pid_claim.get('mainsnak')
    if not main_snak:
        LOGGER.warning(
            'Skipping malformed (%s, %s) claim with no main snak', qid, pid)
        LOGGER.debug('Malformed claim: %s', pid_claim)
        return None
    snak_type = main_snak.get('snaktype')
    if not snak_type:
        LOGGER.warning(
            'Skipping malformed (%s, %s) claim with no snak type', qid, pid)
        LOGGER.debug('Malformed claim: %s', pid_claim)
        return None
    if snak_type == 'novalue':
        LOGGER.warning(
            "Skipping unexpected (%s, %s) claim with 'novalue' snak type", qid, pid)
        LOGGER.debug(
            "Unexpected claim with 'novalue' snak type: %s", pid_claim)
        return None
    data_value = main_snak.get('datavalue')
    if not data_value:
        LOGGER.warning(
            "Skipping unexpected (%s, %s) claim with no 'datavalue'", qid, pid)
        LOGGER.debug("Unexpected claim with no 'datavalue': %s", pid_claim)
        return None
    value = data_value.get('value')
    if not value:
        LOGGER.warning(
            'Skipping malformed (%s, %s) claim with no value', qid, pid)
        LOGGER.debug('Malformed claim: %s', pid_claim)
        return None
    LOGGER.debug(
        'QID: %s - PID: %s - Value: %s', qid, pid, value)
    return value


def _build_sitelink_url(site, title):
    netloc_builder = []
    split_index = site.find('wiki')
    language = site[:split_index]
    netloc_builder.append(language.replace('_', '-'))
    project = site[split_index:]
    if project == 'wiki':
        project = 'wikipedia'
    if language == 'commons':
        project = 'wikimedia'
    netloc_builder.append(project)
    netloc_builder.append('org')
    url = urlunsplit(('https', '.'.join(netloc_builder),
                      '/wiki/%s' % title.replace(' ', '_'), '', ''))
    LOGGER.debug('Site: %s - Title: %s - Full URL: %s', site, title, url)
    return url


def _make_buckets(qids):
    buckets = []
    current_bucket = []
    for qid in qids:
        current_bucket.append(qid)
        if len(current_bucket) >= BUCKET_SIZE:
            buckets.append(current_bucket)
            current_bucket = []
    buckets.append(current_bucket)
    LOGGER.info('Made %d buckets of size %d out of %d QIDs to comply with the Wikidata API limits',
                len(buckets), BUCKET_SIZE, len(qids))
    return buckets<|MERGE_RESOLUTION|>--- conflicted
+++ resolved
@@ -79,14 +79,20 @@
     if not labels:
         LOGGER.info('No label for %s', item_value)
         return None
+
     return _return_monolingual_strings(item_value, labels)
 
 
-<<<<<<< HEAD
-def _pall_process_bucket(bucket, request_params, url_pids, ext_id_pids_to_urls, qids_and_tids,
-                         no_labels_count, no_aliases_count, no_descriptions_count,
-                         no_sitelinks_count, no_links_count, no_ext_ids_count, no_claims_count) -> str:
-
+def _parallel_bucket_processing(bucket, request_params, url_pids, ext_id_pids_to_urls, qids_and_tids,
+                                no_labels_count, no_aliases_count, no_descriptions_count,
+                                no_sitelinks_count, no_links_count, no_ext_ids_count, no_claims_count,
+                                needs_occupations) -> str:
+
+    """
+    This function will be consumed by the `get_data_for_linker`
+    function in this module. It allows the buckets coming from
+    wikidata to be processed in parallel
+    """
     response_body = _make_request(bucket, request_params)
 
     if not response_body:
@@ -161,17 +167,14 @@
 
         # Expected claims
         to_write.update(_return_claims_for_linker(
-            qid, claims, no_claims_count))
+            qid, claims, no_claims_count, needs_occupations))
 
         bucket_results.append(json.dumps(to_write, ensure_ascii=False) + '\n')
 
     return ''.join(bucket_results)
 
 
-def get_data_for_linker(qids: set, url_pids: set, ext_id_pids_to_urls: dict, fileout: TextIO, qids_and_tids: dict) -> None:
-=======
 def get_data_for_linker(catalog: str, qids: set, url_pids: set, ext_id_pids_to_urls: dict, fileout: TextIO, qids_and_tids: dict) -> None:
->>>>>>> ca201ab3
     no_labels_count = 0
     no_aliases_count = 0
     no_descriptions_count = 0
@@ -183,7 +186,7 @@
     qid_buckets, request_params = _prepare_request(
         qids, 'labels|aliases|descriptions|sitelinks|claims')
 
-<<<<<<< HEAD
+    needs_occupations = catalog in constants.REQUIRE_OCCUPATIONS
     pool_function = partial(_pall_process_bucket,
                             request_params=request_params,
                             url_pids=url_pids,
@@ -195,78 +198,14 @@
                             no_sitelinks_count=no_sitelinks_count,
                             no_links_count=no_links_count,
                             no_ext_ids_count=no_ext_ids_count,
-                            no_claims_count=no_claims_count,)
+                            no_claims_count=no_claims_count,
+                            needs_occupations=needs_occupations)
 
     with Pool() as pool:
         for processed_bucket in pool.imap_unordered(pool_function,
                                                     tqdm(qid_buckets, total=len(qid_buckets))):
 
             fileout.write(processed_bucket)
-=======
-            entity = response_body['entities'][qid]
-            claims = entity.get('claims')
-            if not claims:
-                LOGGER.info('Skipping QID with no claims: %s', qid)
-                no_claims_count += 1
-                continue
-
-            # Labels
-            labels = entity.get('labels')
-            if not labels:
-                LOGGER.info('Skipping QID with no labels: %s', qid)
-                no_labels_count += 1
-                continue
-            to_write[constants.QID] = qid
-            to_write[constants.NAME] = _return_monolingual_strings(
-                qid, labels)
-
-            # Aliases
-            aliases = entity.get('aliases')
-            if aliases:
-                # Merge them into labels
-                to_write[constants.NAME].update(
-                    _return_aliases(qid, aliases))
-            else:
-                LOGGER.debug('%s has no aliases', qid)
-                no_aliases_count += 1
-            # Convert set to list for JSON serialization
-            to_write[constants.NAME] = list(to_write[constants.NAME])
-
-            # Descriptions
-            descriptions = entity.get('descriptions')
-            if descriptions:
-                to_write[constants.DESCRIPTION] = list(
-                    _return_monolingual_strings(qid, descriptions))
-            else:
-                LOGGER.debug('%s has no descriptions', qid)
-                no_descriptions_count += 1
-
-            # Sitelinks
-            sitelinks = entity.get('sitelinks')
-            if sitelinks:
-                to_write[constants.URL] = _return_sitelinks(sitelinks)
-            else:
-                LOGGER.debug('%s has no sitelinks', qid)
-                to_write[constants.URL] = set()
-                no_sitelinks_count += 1
-
-            # Third-party URLs
-            to_write[constants.URL].update(
-                _return_third_party_urls(qid, claims, url_pids, no_links_count))
-
-            # External ID URLs
-            to_write[constants.URL].update(_return_ext_id_urls(
-                qid, claims, ext_id_pids_to_urls, no_ext_ids_count))
-            # Convert set to list for JSON serialization
-            to_write[constants.URL] = list(to_write[constants.URL])
-
-            # Expected claims
-            needs_occupations = catalog in constants.REQUIRE_OCCUPATIONS
-            to_write.update(_return_claims_for_linker(
-                qid, claims, no_claims_count, needs_occupations))
-                
-            fileout.write(json.dumps(to_write, ensure_ascii=False) + '\n')
->>>>>>> ca201ab3
             fileout.flush()
 
     LOGGER.info('QIDs: got %d with no labels, %d with no aliases, %d with no descriptions, %d with no sitelinks, %d with no third-party links, %d with no external ID links, %d with no expected claims',
@@ -397,7 +336,7 @@
 def _return_claims_for_linker(qid, claims, no_count, need_occupations):
     to_return = defaultdict(set)
     expected_pids = set(vocabulary.LINKER_PIDS.keys())
-    
+
     if not need_occupations:
         expected_pids.remove(vocabulary.OCCUPATION)
 
@@ -406,11 +345,11 @@
         LOGGER.debug('Available claim PIDs for %s: %s', qid, available)
         for pid in available:
             for pid_claim in claims[pid]:
-                
+
                 value = _extract_value_from_claim(pid_claim, pid, qid)
                 if not value:
                     continue
-                
+
                 pid_label = vocabulary.LINKER_PIDS.get(pid)
 
                 if not pid_label:
