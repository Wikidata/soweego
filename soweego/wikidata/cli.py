#!/usr/bin/env python3
# -*- coding: utf-8 -*-

"""TODO module docstring"""

__author__ = 'Marco Fossati'
__email__ = 'fossati@spaziodati.eu'
__version__ = '1.0'
__license__ = 'GPL-3.0'
__copyright__ = 'Copyleft 2018, Hjfocs'


import click
<<<<<<< HEAD
from soweego.wikidata import query_on_values, sample_additional_info
=======

from soweego.wikidata import sample_additional_info, sparql_queries
>>>>>>> 04f18081

CLI_COMMANDS = {
    'sparql_queries': sparql_queries.values_query,
    'get_sitelinks_for_sample': sample_additional_info.get_sitelinks_for_sample,
    'get_links_for_sample': sample_additional_info.get_links_for_sample,
    'get_birth_death_dates_for_sample':
        sample_additional_info.get_birth_death_dates_for_sample,
    'get_url_formatters_for_properties':
        sample_additional_info.get_url_formatters_for_properties
}


@click.group(name='wikidata', commands=CLI_COMMANDS)
@click.pass_context
def cli(ctx):
<<<<<<< HEAD
    """Read/write operations on the knowledge base"""
=======
    """Read/write operations on Wikidata."""
>>>>>>> 04f18081
    pass<|MERGE_RESOLUTION|>--- conflicted
+++ resolved
@@ -11,12 +11,8 @@
 
 
 import click
-<<<<<<< HEAD
-from soweego.wikidata import query_on_values, sample_additional_info
-=======
 
-from soweego.wikidata import sample_additional_info, sparql_queries
->>>>>>> 04f18081
+from soweego.wikidata import query_on_values, sample_additional_info, sparql_queries
 
 CLI_COMMANDS = {
     'sparql_queries': sparql_queries.values_query,
@@ -32,9 +28,5 @@
 @click.group(name='wikidata', commands=CLI_COMMANDS)
 @click.pass_context
 def cli(ctx):
-<<<<<<< HEAD
-    """Read/write operations on the knowledge base"""
-=======
     """Read/write operations on Wikidata."""
->>>>>>> 04f18081
     pass