--- conflicted
+++ resolved
@@ -43,81 +43,6 @@
 DESCRIBED_AT_URL = 'P973'
 OFFICIAL_WEBSITE = 'P856'
 
-<<<<<<< HEAD
-# Entity classes handled by soweego
-ACTOR = 'Q33999'
-ANIMATOR = 'Q266569'
-ART_DIRECTOR = 'Q706364'
-ARTIST = 'Q483501'
-ASSISTANT_DIRECTOR = 'Q1757008'
-BAND = 'Q215380'
-CAMERA_OPERATOR = 'Q1208175'
-CASTING_DIRECTOR = 'Q1049296'
-CASTING_DIRECTOR = 'Q1049296'
-CINEMATOGRAPHER = 'Q222344'
-COMPOSER = 'Q36834'
-COSTUME_DESIGNER = 'Q1323191'
-COSTUME_MAKER = 'Q59341113'
-DRIVER = 'Q352388'
-ELECTRICIAN = 'Q165029'
-EXECUTIVE = 'Q978044'
-FILM_DIRECTOR = 'Q2526255'
-FILM_EDITOR = 'Q7042855'
-FILM_PRODUCER = 'Q3282637'
-HUMAN = 'Q5'
-LOCATION_MANAGER = 'Q1093536'
-MAKE_UP_ARTIST = 'Q935666'
-MANAGER = 'Q2462658'
-MUSICIAN = 'Q639669'
-PRODUCTION_ASSISTANT = 'Q2867219'
-PRODUCTION_DESIGNER = 'Q2962070'
-PRODUCTION_MANAGER = 'Q21292974'
-PUBLICIST = 'Q4178004'
-SCREENWRITER = 'Q28389'
-SCRIPT_SUPERVISOR = 'Q1263187'
-SET_DECORATOR = 'Q6409989'
-SOUND_DEPARTMENT = 'Q128124'
-SPECIAL_EFFECTS = 'Q21560152'
-STUNTS = 'Q465501'
-TALENT_AGENT = 'Q1344174'
-VISUAL_EFFECTS_ARTIST = 'Q1224742'
-MUSICALWORK = 'Q2188189'
-AUDIOVISUAL_WORK = 'Q2431196' #to include also tv series
-
-# Target catalogs helper dictionary
-CATALOG_MAPPING = {
-    'discogs': {
-        'release': {
-            'qid': DISCOGS,
-            'pid': DISCOGS_MASTER_PID
-        },
-        'default': {
-            'qid': DISCOGS,
-            'pid': DISCOGS_ARTIST_PID
-        }
-    },
-    'imdb': {
-        'default': {
-            'qid': IMDB,
-            'pid': IMDB_PID
-        }
-    },
-    'musicbrainz': {
-        'release': {
-            'qid': MUSICBRAINZ,
-            'pid': MUSICBRAINZ_RELEASE_GROUP_PID
-        },
-        'default': {
-            'qid': MUSICBRAINZ,
-            'pid': MUSICBRAINZ_ARTIST_PID
-        }
-    },
-    'twitter': {
-        'default': {
-            'qid': TWITTER,
-            'pid': TWITTER_USERNAME_PID
-        }
-=======
 # Class QID of supported entities
 # People
 ACTOR_QID = 'Q33999'
@@ -179,7 +104,6 @@
     keys.TWITTER: {
         keys.CATALOG_QID: TWITTER_QID,
         keys.PERSON_PID: TWITTER_USERNAME_PID
->>>>>>> d7e27029
     }
 }
 
@@ -212,20 +136,6 @@
 PSEUDONYM = 'P742'
 
 LINKER_PIDS = {
-<<<<<<< HEAD
-    SEX_OR_GENDER: 'sex_or_gender',
-    PLACE_OF_BIRTH: 'place_of_birth',
-    PLACE_OF_DEATH: 'place_of_death',
-    DATE_OF_BIRTH: 'born',  # Consistent with BaseEntity.born
-    DATE_OF_DEATH: 'died',  # Consistent with BaseEntity.died
-    BIRTH_NAME: 'birth_name',
-    FAMILY_NAME: 'family_name',
-    GIVEN_NAME: 'given_name',
-    PSEUDONYM: 'pseudonym',
-    OCCUPATION: 'occupations',
-    PUBLICATION_DATE: 'born',
-    GENRE: 'genres'
-=======
     SEX_OR_GENDER: keys.SEX_OR_GENDER,
     PLACE_OF_BIRTH: keys.PLACE_OF_BIRTH,
     PLACE_OF_DEATH: keys.PLACE_OF_DEATH,
@@ -235,8 +145,8 @@
     FAMILY_NAME: keys.FAMILY_NAME,
     GIVEN_NAME: keys.GIVEN_NAME,
     PSEUDONYM: keys.PSEUDONYM,
-    OCCUPATION: keys.OCCUPATION
->>>>>>> d7e27029
+    OCCUPATION: keys.OCCUPATION,
+    GENRE: keys.GENRE
 }
 
 # Generic property for work -> person
